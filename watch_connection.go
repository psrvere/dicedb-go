package dicedb

import (
	"context"
	"errors"
	"fmt"
	"strconv"
	"strings"
	"sync"
	"time"

	"github.com/dicedb/dicedb-go/internal"
	"github.com/dicedb/dicedb-go/internal/pool"
	"github.com/dicedb/dicedb-go/internal/proto"
	"github.com/google/uuid"
)

// WatchResult represents a message received via WatchConn.
type WatchResult struct {
	Command     string
	Fingerprint string
	Data        interface{}
}

func (m *WatchResult) String() string {
	return fmt.Sprintf("WatchResult(Command=%v, Fingerprint=%v, Data=%v)", m.Command, m.Fingerprint, m.Data)
}

// WatchConn implements the WATCHCOMMAND, which allows clients to watch commands.
// WatchResult receiving is NOT safe for concurrent use by multiple goroutines.
//
// WatchConn automatically reconnects to the Redis server and re-subscribes
// to the commands in case of network errors.
type WatchConn struct {
	opt *Options

	newConn   func(ctx context.Context, cmdName string, args ...interface{}) (*pool.Conn, error)
	closeConn func(*pool.Conn) error

	mu       sync.Mutex
	cn       *pool.Conn
	commands map[string][]interface{}
	closed   bool
	exit     chan struct{}

	cmd *Cmd

	chOnce sync.Once
	msgCh  *wChannel
}

func (w *WatchConn) init() {
	w.exit = make(chan struct{})
}

func (w *WatchConn) String() string {
	var sb strings.Builder
	for cmdName, args := range w.commands {
		sb.WriteString(fmt.Sprintf("%s(%v); ", cmdName, args))
	}
	return fmt.Sprintf("WatchConn(%s)", sb.String())
}

func (w *WatchConn) connWithLock(ctx context.Context, cmdName string, args ...interface{}) (*pool.Conn, error) {
	w.mu.Lock()
	cn, err := w.conn(ctx, cmdName, args...)
	w.mu.Unlock()
	return cn, err
}

func (w *WatchConn) conn(ctx context.Context, cmdName string, args ...interface{}) (*pool.Conn, error) {
	if w.closed {
		return nil, pool.ErrClosed
	}
	if w.cn != nil {
		return w.cn, nil
	}

	cn, err := w.newConn(ctx, cmdName, args...)
	if err != nil {
		return nil, err
	}

	if err := w.resubscribe(ctx, cn); err != nil {
		_ = w.closeConn(cn)
		return nil, err
	}

	w.cn = cn
	return cn, nil
}

// writeCmd writes a command to the connection.
func (w *WatchConn) writeCmd(ctx context.Context, cn *pool.Conn, cmd Cmder) error {
	return cn.WithWriter(ctx, w.opt.WriteTimeout, func(wr *proto.Writer) error {
		return writeCmd(wr, cmd)
	})
}

// resubscribe re-subscribes to all commands on a new connection.
func (w *WatchConn) resubscribe(ctx context.Context, cn *pool.Conn) error {
	var firstErr error

	for cmdName, args := range w.commands {
		err := w._watchCommand(ctx, cn, fmt.Sprintf("%s.WATCH", strings.ToUpper(cmdName)), args...)
		if err != nil && firstErr == nil {
			firstErr = err
		}
	}

	return firstErr
}

// _watchCommand sends a WATCHCOMMAND command to the Redis server.
func (w *WatchConn) _watchCommand(ctx context.Context, cn *pool.Conn, cmdName string, args ...interface{}) error {
	cmdArgs := make([]interface{}, 0, 2+len(args))
	cmdArgs = append(cmdArgs, cmdName)
	cmdArgs = append(cmdArgs, args...)
	cmd := NewSliceCmd(ctx, cmdArgs...)
	return w.writeCmd(ctx, cn, cmd)
}

func (w *WatchConn) releaseConnWithLock(ctx context.Context, cn *pool.Conn, err error, allowTimeout bool) {
	w.mu.Lock()
	w.releaseConn(ctx, cn, err, allowTimeout)
	w.mu.Unlock()
}

func (w *WatchConn) releaseConn(ctx context.Context, cn *pool.Conn, err error, allowTimeout bool) {
	if w.cn != cn {
		return
	}
	if isBadConn(err, allowTimeout, w.opt.Addr) {
		w.reconnect(ctx, err)
	}
}

// reconnect closes the current connection and attempts to establish a new one.
// It must be called with the mutex locked.
func (w *WatchConn) reconnect(ctx context.Context, reason error) {
	_ = w.closeTheCn(reason)
	_, _ = w.conn(ctx, "")
}

// closeTheCn closes the current connection.
// It must be called with the mutex locked.
func (w *WatchConn) closeTheCn(reason error) error {
	if w.cn == nil {
		return nil
	}
	if !w.closed {
		w.closed = true
	}
	err := w.closeConn(w.cn)
	w.cn = nil
	return err
}

// Close closes the WatchConn instance.
func (w *WatchConn) Close() error {
	w.mu.Lock()
	defer w.mu.Unlock()

	if w.closed {
		return pool.ErrClosed
	}
	w.closed = true
	close(w.exit)

	return w.closeTheCn(pool.ErrClosed)
}

// Watch subscribes the client to the specified command.
// It returns an error if subscription fails.
func (w *WatchConn) Watch(ctx context.Context, cmdName string, args ...interface{}) (*WatchResult, error) {
	w.mu.Lock()

	w.chOnce.Do(func() {
		w.msgCh = newWatchCommandChannel(w)
		w.msgCh.initMsgChan()
	})

	// create a unique watch label for this request
	watchLabel := uuid.New().String()
	args = append(args, watchLabel)

	// create a dedicated firstMsgCh for this request
	firstMsgCh := make(chan *WatchResult, 1)
	w.msgCh.watchLabelFirstMsgChMap[watchLabel] = firstMsgCh

	// Subscribe to the command
	err := w.watchCommand(ctx, cmdName, args...)
	if err != nil {
		return nil, err
	}

	if w.commands == nil {
		w.commands = make(map[string][]interface{})
	}
	w.commands[cmdName] = args

	w.mu.Unlock()

	// Get the first message synchronously to return it to the user.

	select {
	case firstMsg, ok := <-firstMsgCh:
		if !ok {
			return nil, fmt.Errorf("connection closed before receiving first update")
		}
<<<<<<< HEAD
		firstMsg.Command = cmdName // send command back to the user
=======
		firstMsg.Command = "GET" // mask label from the user
>>>>>>> 2d2cf121
		// cleanup
		close(firstMsgCh)
		delete(w.msgCh.watchLabelFirstMsgChMap, watchLabel)
		return firstMsg, nil
	case <-ctx.Done():
		return nil, ctx.Err()
	}
}

func (w *WatchConn) GetWatch(ctx context.Context, args ...interface{}) (*WatchResult, error) {
	return w.Watch(ctx, "GET", args...)
}

func (w *WatchConn) ZRangeWatch(ctx context.Context, args ...interface{}) (*WatchResult, error) {
	return w.Watch(ctx, "ZRANGE", args...)
}

// watchCommand sends the WATCH command to the server.
// It must be called with the mutex locked.
func (w *WatchConn) watchCommand(ctx context.Context, cmdName string, args ...interface{}) error {
	cn, err := w.conn(ctx, cmdName, args...)
	if err != nil {
		return err
	}

	err = w._watchCommand(ctx, cn, fmt.Sprintf("%s.WATCH", strings.ToUpper(cmdName)), args...)
	w.releaseConn(ctx, cn, err, false)
	return err
}

// newWMessage processes the reply from the Redis server and constructs a message.
func (w *WatchConn) newWMessage(reply interface{}) (interface{}, error) {
	switch reply := reply.(type) {
	case string:
		return &Pong{Payload: reply}, nil
	case []interface{}:
		if len(reply) == 0 {
			return nil, fmt.Errorf("err: empty watchcommand message")
		}

		kind, ok := reply[0].(string)
		if !ok {
			return nil, fmt.Errorf("err: expected message type as string, got %T", reply[0])
		}

		if kind == "pong" {
			return parsePongMessage(reply)
		} else {
			return w.processWatchResult(reply)
		}
	default:
		return nil, fmt.Errorf("err: unsupported watchcommand message type: %T", reply)
	}
}

// processWatchResult parses a WATCHCOMMAND message from the server.
func (w *WatchConn) processWatchResult(payload []interface{}) (*WatchResult, error) {
	if len(payload) < 3 {
		return nil, fmt.Errorf("err: invalid watchcommand message format")
	}

	// Ensure command is a string
	command, ok := payload[0].(string)
	if !ok {
		return nil, fmt.Errorf("err: invalid command in watchcommand message, expected string, got %T", payload[0])
	}

	// Ensure name is a string
	fingerprint, ok := payload[1].(string)
	if !ok {
		return nil, fmt.Errorf("err: invalid fingerprint in watchcommand message, expected string, got %T", payload[1])
	}

	data := payload[2]
	var typedData any

	switch command {
	case "GET.WATCH", "GET":
		if data == nil {
			return &WatchResult{Command: command, Fingerprint: fingerprint, Data: nil}, nil
		}
		typedData = data
	case "ZRANGE.WATCH", "ZRANGE":
		typedData, ok = parseZRangeResult(data)
		if !ok {
			return nil, fmt.Errorf("err: invalid data in ZRANGE.WATCH message, expected []Z, got %T", payload[2])
		}
	default:
		typedData = data
	}

	return &WatchResult{Command: command, Fingerprint: fingerprint, Data: typedData}, nil
}

// parseScores parses the Data from ZRANGE into a slice of Score.
func parseZRangeResult(data interface{}) ([]Z, bool) {
	dataList, ok := data.([]interface{})
	if !ok {
		return nil, false
	}

	var scores []Z
	for i := 0; i < len(dataList); i += 2 {
		member, ok1 := dataList[i].(string)
		scoreStr, ok2 := dataList[i+1].(string)
		if !ok1 || !ok2 {
			return nil, false
		}
		scoreFloat, err := strconv.ParseFloat(scoreStr, 64)
		if err != nil {
			return nil, false
		}
		scores = append(scores, Z{
			Member: member,
			Score:  scoreFloat,
		})
	}
	return scores, true
}

// ReceiveTimeout acts like Receive but returns an error if a message
// is not received in time. This is a low-level API and in most cases
// Channel should be used instead.
func (w *WatchConn) ReceiveTimeout(ctx context.Context, timeout time.Duration) (interface{}, error) {
	if w.cmd == nil {
		w.cmd = NewCmd(ctx)
	}

	cn, err := w.connWithLock(ctx, "")
	if err != nil {
		return nil, err
	}

	err = cn.WithReader(ctx, timeout, func(rd *proto.Reader) error {
		return w.cmd.readReply(rd)
	})

	w.releaseConnWithLock(ctx, cn, err, timeout > 0)

	if err != nil {
		return nil, err
	}

	return w.newWMessage(w.cmd.Val())
}

// Receive returns a message as a WatchResult, Pong, or error.
// This is a low-level API and in most cases Channel should be used instead.
func (w *WatchConn) Receive(ctx context.Context) (interface{}, error) {
	return w.ReceiveTimeout(ctx, 0)
}

// ReceiveWMessage returns a WatchResult or error, ignoring Pong messages.
// This is a low-level API and in most cases Channel should be used instead.
func (w *WatchConn) ReceiveWMessage(ctx context.Context) (*WatchResult, error) {
	for {
		msg, err := w.Receive(ctx)
		if err != nil {
			return nil, err
		}

		switch msg := msg.(type) {
		case *Pong:
			// Ignore.
		case *WatchResult:
			return msg, nil
		default:
			return nil, fmt.Errorf("err: unknown message type: %T", msg)
		}
	}
}

func (w *WatchConn) getContext() context.Context {
	if w.cmd != nil {
		return w.cmd.ctx
	}
	return context.Background()
}

// Channel returns a Go channel for concurrently receiving messages.
// The channel is closed together with the WatchConn. If the Go channel
// is blocked full for 1 minute, the message is dropped.
// Receive* APIs cannot be used after the channel is created.
//
// go-redis periodically sends ping messages to test connection health
// and re-subscribes if ping cannot be received for 1 minute.
func (w *WatchConn) Channel(opts ...WChannelOption) <-chan *WatchResult {
	w.chOnce.Do(func() {
		w.msgCh = newWatchCommandChannel(w, opts...)
		w.msgCh.initMsgChan()
	})
	if w.msgCh == nil {
		err := fmt.Errorf("err: Channel can't be called after ChannelWithSubscriptions")
		panic(err)
	}
	return w.msgCh.updateCh
}

// wChannel handles message delivery over a Go channel.
type wChannel struct {
	watchCmd *WatchConn

	updateCh chan *WatchResult // channel to receive all updates - first and subsequent
	ping     chan struct{}

	watchLabelFirstMsgChMap map[string]chan *WatchResult

	chanSize        int
	chanSendTimeout time.Duration
	checkInterval   time.Duration
}

// WChannelOption configures a wChannel.
type WChannelOption func(c *wChannel)

// WithWChannelSize specifies the size of the Go channel buffer.
// The default is 100 messages.
func WithWChannelSize(size int) WChannelOption {
	return func(c *wChannel) {
		c.chanSize = size
	}
}

// WithWChannelHealthCheckInterval specifies the health check interval.
// WatchConn will ping the Redis server if it does not receive any messages within the interval.
// To disable health check, use zero interval.
// The default is 3 seconds.
func WithWChannelHealthCheckInterval(d time.Duration) WChannelOption {
	return func(c *wChannel) {
		c.checkInterval = d
	}
}

// WithWChannelSendTimeout specifies the timeout for sending messages to the Go channel.
// If the timeout is exceeded, the message is dropped.
// The default is 60 seconds.
func WithWChannelSendTimeout(d time.Duration) WChannelOption {
	return func(c *wChannel) {
		c.chanSendTimeout = d
	}
}

// newWatchCommandChannel creates a new wChannel.
func newWatchCommandChannel(watchCmd *WatchConn, opts ...WChannelOption) *wChannel {
	c := &wChannel{
		watchCmd:        watchCmd,
		chanSize:        100,
		chanSendTimeout: time.Minute,
		checkInterval:   3 * time.Second,
	}
	for _, opt := range opts {
		opt(c)
	}
	if c.checkInterval > 0 {
		c.initHealthCheck()
	}
	return c
}

// Ping sends a PING command to the server to check connection health.
func (w *WatchConn) Ping(ctx context.Context, payload ...string) error {
	args := []interface{}{"ping"}
	if len(payload) == 1 {
		args = append(args, payload[0])
	}
	cmd := NewCmd(ctx, args...)

	w.mu.Lock()
	defer w.mu.Unlock()

	cn, err := w.conn(ctx, "")
	if err != nil {
		return err
	}

	err = w.writeCmd(ctx, cn, cmd)
	w.releaseConn(ctx, cn, err, false)
	return err
}

// initHealthCheck initializes the health check routine.
func (c *wChannel) initHealthCheck() {
	ctx := context.TODO()
	c.ping = make(chan struct{}, 1)

	go func() {
		timer := time.NewTimer(time.Minute)
		timer.Stop()

		for {
			timer.Reset(c.checkInterval)
			select {
			case <-c.ping:
				if !timer.Stop() {
					<-timer.C
				}
			case <-timer.C:
				if pingErr := c.watchCmd.Ping(ctx); pingErr != nil {
					c.watchCmd.mu.Lock()
					c.watchCmd.reconnect(ctx, pingErr)
					c.watchCmd.mu.Unlock()
				}
			case <-c.watchCmd.exit:
				return
			}
		}
	}()
}

// initMsgChan initializes the message receiving routine.
// it routes first response to the dedicated channel and subsequent responses to the update channel
func (c *wChannel) initMsgChan() {
	ctx := context.TODO()
	c.updateCh = make(chan *WatchResult, c.chanSize)
	c.watchLabelFirstMsgChMap = make(map[string]chan *WatchResult)

	go func() {
		timer := time.NewTimer(time.Minute)
		timer.Stop()

		var errCount int
		for {
			msg, err := c.watchCmd.Receive(ctx)
			if err != nil {
				if errors.Is(err, pool.ErrClosed) {
					close(c.updateCh)
					return
				}
				if errCount > 0 {
					time.Sleep(100 * time.Millisecond)
				}
				errCount++
				continue
			}

			errCount = 0

			// Any message is as good as a ping.
			select {
			case c.ping <- struct{}{}:
			default:
			}

			switch msg := msg.(type) {
			case *Pong:
				// Ignore.
			case *WatchResult:
				timer.Reset(c.chanSendTimeout)

				// route first message to the dedicated channel
				label, err := uuid.Parse(msg.Command)
				if err == nil {
					firstMsgCh := c.watchLabelFirstMsgChMap[label.String()]
					if firstMsgCh == nil {
						internal.Logger.Printf(ctx, "redis: first message channel not found for %s", label.String())
						continue
					}
					select {
					case firstMsgCh <- msg:
						if !timer.Stop() {
							<-timer.C
						}
					case <-timer.C:
						internal.Logger.Printf(
							ctx, "redis: %s channel is full for %s (message is dropped)",
							c.watchCmd, c.chanSendTimeout)
					}

					continue
				}

				// route subsequent messages to the update channel
				select {
				case c.updateCh <- msg:
					if !timer.Stop() {
						<-timer.C
					}
				case <-timer.C:
					internal.Logger.Printf(
						ctx, "err: %s channel is full for %s (message is dropped)",
						c.watchCmd, c.chanSendTimeout)
				}

			default:
				internal.Logger.Printf(ctx, "err: unknown message type: %T", msg)
			}
		}
	}()
}

// Unwatch unsubscribes the client from the specified command.
// It returns an error if unsubscription fails.
func (w *WatchConn) Unwatch(ctx context.Context, cmdName string, args ...interface{}) error {
	w.mu.Lock()
	defer w.mu.Unlock()

	err := w.unwatchCommand(ctx, cmdName, args...)
	if err == nil {
		delete(w.commands, cmdName)
	}
	return err
}

// unwatchCommand sends the .UNWATCH command to the server.
// It must be called with the mutex locked.
func (w *WatchConn) unwatchCommand(ctx context.Context, cmdName string, args ...interface{}) error {
	cn, err := w.conn(ctx, cmdName)
	if err != nil {
		return err
	}

	err = w._unwatchCommand(ctx, cn, fmt.Sprintf("%s.UNWATCH", strings.ToUpper(cmdName)), args...)
	w.releaseConn(ctx, cn, err, false)
	return err
}

// _unwatchCommand sends the .UNWATCH command to the Redis server.
func (w *WatchConn) _unwatchCommand(ctx context.Context, cn *pool.Conn, cmdName string, args ...interface{}) error {
	cmdArgs := make([]interface{}, 0, 2+len(args))
	cmdArgs = append(cmdArgs, cmdName)
	cmdArgs = append(cmdArgs, args...)
	cmd := NewSliceCmd(ctx, cmdArgs...)
	return w.writeCmd(ctx, cn, cmd)
}<|MERGE_RESOLUTION|>--- conflicted
+++ resolved
@@ -208,11 +208,7 @@
 		if !ok {
 			return nil, fmt.Errorf("connection closed before receiving first update")
 		}
-<<<<<<< HEAD
 		firstMsg.Command = cmdName // send command back to the user
-=======
-		firstMsg.Command = "GET" // mask label from the user
->>>>>>> 2d2cf121
 		// cleanup
 		close(firstMsgCh)
 		delete(w.msgCh.watchLabelFirstMsgChMap, watchLabel)
