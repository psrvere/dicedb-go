--- conflicted
+++ resolved
@@ -19,14 +19,10 @@
 	var client *dicedb.Client
 
 	BeforeEach(func() {
-<<<<<<< HEAD
-		client = dicedb.NewClient(&dicedb.Options{Addr: ":6379"})
-=======
 		if os.Getenv("RUN_MONITOR_TEST") != "true" {
 			Skip("Skipping Monitor command test. Set RUN_MONITOR_TEST=true to run it.")
 		}
-		client = redis.NewClient(&redis.Options{Addr: ":6379"})
->>>>>>> cc9bcb0c
+		client = dicedb.NewClient(&dicedb.Options{Addr: ":6379"})
 		Expect(client.FlushDB(ctx).Err()).NotTo(HaveOccurred())
 
 	})
