# go-dice

`go-dice` is a high-performance, fully-featured Go client designed specifically for interacting with DiceDB, a powerful, distributed in-memory database.
This library allows Go developers to easily connect to DiceDB, execute commands, and manage their data efficiently.

As a fork of [go-redis](https://github.com/redis/go-redis) client, go-dice maintains compatibility with DiceDB's extended features, including native support for DiceDB commands and operations.

## Features

- Seamless integration with DiceDB’s extended command set.
- Fully extensible to support DiceDB’s unique data structures.
- Optimized for high-performance and large-scale applications.
- Easy-to-use APIs for common operations like string manipulation, set operations, and more.


## Get started

### Installation

To install `go-dice` in your Go project, you can use go get to fetch the library:
```shell
go get github.com/dicedb/dicedb-go
```

After installing, you can import the library into your project:
```go
import (
	"github.com/dicedb/dicedb-go"
)
```

### Quickstart

```go
package main

import (
   "context"
   "fmt"
   "log"

   dice "github.com/dicedb/dicedb-go"
)

func main() {
   // Create a new DiceDB client
   client := dice.NewClient(&dice.Options{
      Addr:     "localhost:7379", // Replace with your DiceDB server address
      Password: "",               // No password set
      DB:       0,                // Use default DB
   })

   // Use context for operations
   ctx := context.Background()

   // Set a key-value pair
   err := client.Set(ctx, "key", "value", 0).Err()
   if err != nil {
      log.Fatalf("Failed to set key: %v", err)
   }

   // Retrieve the value of the key
   val, err := client.Get(ctx, "key").Result()
   if err != nil {
      log.Fatalf("Failed to get key: %v", err)
   }

   fmt.Printf("key: %s\n", val)

   // Close the client connection when done
   err = client.Close()
   if err != nil {
      log.Fatalf("Error closing the client: %v", err)
   }
}
<<<<<<< HEAD
=======

```


### Advanced Configuration

go-redis supports extending the client identification phase to allow projects to send their own custom client identification.

#### Default Client Identification

By default, go-redis automatically sends the client library name and version during the connection process. This feature is available in redis-server as of version 7.2. As a result, the command is "fire and forget", meaning it should fail silently, in the case that the redis server does not support this feature.

#### Disabling Identity Verification

When connection identity verification is not required or needs to be explicitly disabled, a `DisableIndentity` configuration option exists. In V10 of this library, `DisableIndentity` will become `DisableIdentity` in order to fix the associated typo.

To disable verification, set the `DisableIndentity` option to `true` in the Redis client options:

```go
rdb := redis.NewClient(&redis.Options{
    Addr:            "localhost:6379",
    Password:        "",
    DB:              0,
    DisableIndentity: true, // Disable set-info on connect
})
```

#### Unstable RESP3 Structures for RediSearch Commands
When integrating Redis with application functionalities using RESP3, it's important to note that some response structures aren't final yet. This is especially true for more complex structures like search and query results. We recommend using RESP2 when using the search and query capabilities, but we plan to stabilize the RESP3-based API-s in the coming versions. You can find more guidance in the upcoming release notes.

To enable unstable RESP3, set the option in your client configuration:

```go
redis.NewClient(&redis.Options{
			UnstableResp3: true,
		})
```
**Note:** When UnstableResp3 mode is enabled, it's necessary to use RawResult() and RawVal() to retrieve a raw data.
          Since, raw response is the only option for unstable search commands Val() and Result() calls wouldn't have any affect on them:

```go
res1, err := client.FTSearchWithArgs(ctx, "txt", "foo bar", &redis.FTSearchOptions{}).RawResult()
val1 := client.FTSearchWithArgs(ctx, "txt", "foo bar", &redis.FTSearchOptions{}).RawVal()
```

## Contributing

Please see [out contributing guidelines](CONTRIBUTING.md) to help us improve this library!

## Look and feel

Some corner cases:

```go
// SET key value EX 10 NX
set, err := rdb.SetNX(ctx, "key", "value", 10*time.Second).Result()

// SET key value keepttl NX
set, err := rdb.SetNX(ctx, "key", "value", redis.KeepTTL).Result()

// SORT list LIMIT 0 2 ASC
vals, err := rdb.Sort(ctx, "list", &redis.Sort{Offset: 0, Count: 2, Order: "ASC"}).Result()

// ZRANGEBYSCORE zset -inf +inf WITHSCORES LIMIT 0 2
vals, err := rdb.ZRangeByScoreWithScores(ctx, "zset", &redis.ZRangeBy{
    Min: "-inf",
    Max: "+inf",
    Offset: 0,
    Count: 2,
}).Result()

// ZINTERSTORE out 2 zset1 zset2 WEIGHTS 2 3 AGGREGATE SUM
vals, err := rdb.ZInterStore(ctx, "out", &redis.ZStore{
    Keys: []string{"zset1", "zset2"},
    Weights: []int64{2, 3}
}).Result()

// EVAL "return {KEYS[1],ARGV[1]}" 1 "key" "hello"
vals, err := rdb.Eval(ctx, "return {KEYS[1],ARGV[1]}", []string{"key"}, "hello").Result()

// custom command
res, err := rdb.Do(ctx, "set", "key", "value").Result()
```

## Run the test

go-redis will start a redis-server and run the test cases.

The paths of redis-server bin file and redis config file are defined in `main_test.go`:

```go
var (
	redisServerBin, _  = filepath.Abs(filepath.Join("testdata", "redis", "src", "redis-server"))
	redisServerConf, _ = filepath.Abs(filepath.Join("testdata", "redis", "redis.conf"))
)
>>>>>>> e63669e1
```
This basic example demonstrates how you can interact with DiceDB using `go-dice`. You can explore more advanced usage by referring to the DiceDB [Documentation](https://dicedb.io/get-started/installation/).

You can also refer examples [here]((https://github.com/DiceDB/dice/tree/master/examples/leaderboard-go)) implement truly real-time applications like Leaderboard with simple SQL query.

### Setting up repository from source for development and contributions

To run `go-dice` for local development or running from source, you will need:
1. [Golang](https://go.dev/)
2. Any of the below supported platform environment:
    1. [Linux based environment](https://en.wikipedia.org/wiki/Comparison_of_Linux_distributions)
    2. [OSX (Darwin) based environment](https://en.wikipedia.org/wiki/MacOS)
    3. WSL under Windows

```
$ git clone https://github.com/dicedb/dicedb-go.git
$ cd go-dice
```

## How to contribute

The Code Contribution Guidelines are published at [CONTRIBUTING.md](CONTRIBUTING.md); please read them before you start making any changes. This would allow us to have a consistent standard of coding practices and developer experience.

Contributors can join the [Discord Server](https://discord.gg/6r8uXWtXh7) for quick collaboration.

## License
`go-dice` is licensed under the MIT License. See the [LICENSE](LICENSE) file for more details.<|MERGE_RESOLUTION|>--- conflicted
+++ resolved
@@ -39,12 +39,12 @@
    "fmt"
    "log"
 
-   dice "github.com/dicedb/dicedb-go"
+   "github.com/dicedb/dicedb-go"
 )
 
 func main() {
    // Create a new DiceDB client
-   client := dice.NewClient(&dice.Options{
+   client := dicedb.NewClient(&dicedb.Options{
       Addr:     "localhost:7379", // Replace with your DiceDB server address
       Password: "",               // No password set
       DB:       0,                // Use default DB
@@ -73,104 +73,6 @@
       log.Fatalf("Error closing the client: %v", err)
    }
 }
-<<<<<<< HEAD
-=======
-
-```
-
-
-### Advanced Configuration
-
-go-redis supports extending the client identification phase to allow projects to send their own custom client identification.
-
-#### Default Client Identification
-
-By default, go-redis automatically sends the client library name and version during the connection process. This feature is available in redis-server as of version 7.2. As a result, the command is "fire and forget", meaning it should fail silently, in the case that the redis server does not support this feature.
-
-#### Disabling Identity Verification
-
-When connection identity verification is not required or needs to be explicitly disabled, a `DisableIndentity` configuration option exists. In V10 of this library, `DisableIndentity` will become `DisableIdentity` in order to fix the associated typo.
-
-To disable verification, set the `DisableIndentity` option to `true` in the Redis client options:
-
-```go
-rdb := redis.NewClient(&redis.Options{
-    Addr:            "localhost:6379",
-    Password:        "",
-    DB:              0,
-    DisableIndentity: true, // Disable set-info on connect
-})
-```
-
-#### Unstable RESP3 Structures for RediSearch Commands
-When integrating Redis with application functionalities using RESP3, it's important to note that some response structures aren't final yet. This is especially true for more complex structures like search and query results. We recommend using RESP2 when using the search and query capabilities, but we plan to stabilize the RESP3-based API-s in the coming versions. You can find more guidance in the upcoming release notes.
-
-To enable unstable RESP3, set the option in your client configuration:
-
-```go
-redis.NewClient(&redis.Options{
-			UnstableResp3: true,
-		})
-```
-**Note:** When UnstableResp3 mode is enabled, it's necessary to use RawResult() and RawVal() to retrieve a raw data.
-          Since, raw response is the only option for unstable search commands Val() and Result() calls wouldn't have any affect on them:
-
-```go
-res1, err := client.FTSearchWithArgs(ctx, "txt", "foo bar", &redis.FTSearchOptions{}).RawResult()
-val1 := client.FTSearchWithArgs(ctx, "txt", "foo bar", &redis.FTSearchOptions{}).RawVal()
-```
-
-## Contributing
-
-Please see [out contributing guidelines](CONTRIBUTING.md) to help us improve this library!
-
-## Look and feel
-
-Some corner cases:
-
-```go
-// SET key value EX 10 NX
-set, err := rdb.SetNX(ctx, "key", "value", 10*time.Second).Result()
-
-// SET key value keepttl NX
-set, err := rdb.SetNX(ctx, "key", "value", redis.KeepTTL).Result()
-
-// SORT list LIMIT 0 2 ASC
-vals, err := rdb.Sort(ctx, "list", &redis.Sort{Offset: 0, Count: 2, Order: "ASC"}).Result()
-
-// ZRANGEBYSCORE zset -inf +inf WITHSCORES LIMIT 0 2
-vals, err := rdb.ZRangeByScoreWithScores(ctx, "zset", &redis.ZRangeBy{
-    Min: "-inf",
-    Max: "+inf",
-    Offset: 0,
-    Count: 2,
-}).Result()
-
-// ZINTERSTORE out 2 zset1 zset2 WEIGHTS 2 3 AGGREGATE SUM
-vals, err := rdb.ZInterStore(ctx, "out", &redis.ZStore{
-    Keys: []string{"zset1", "zset2"},
-    Weights: []int64{2, 3}
-}).Result()
-
-// EVAL "return {KEYS[1],ARGV[1]}" 1 "key" "hello"
-vals, err := rdb.Eval(ctx, "return {KEYS[1],ARGV[1]}", []string{"key"}, "hello").Result()
-
-// custom command
-res, err := rdb.Do(ctx, "set", "key", "value").Result()
-```
-
-## Run the test
-
-go-redis will start a redis-server and run the test cases.
-
-The paths of redis-server bin file and redis config file are defined in `main_test.go`:
-
-```go
-var (
-	redisServerBin, _  = filepath.Abs(filepath.Join("testdata", "redis", "src", "redis-server"))
-	redisServerConf, _ = filepath.Abs(filepath.Join("testdata", "redis", "redis.conf"))
-)
->>>>>>> e63669e1
 ```
 This basic example demonstrates how you can interact with DiceDB using `go-dice`. You can explore more advanced usage by referring to the DiceDB [Documentation](https://dicedb.io/get-started/installation/).
 
