--- conflicted
+++ resolved
@@ -6,11 +6,7 @@
 
 require (
 	github.com/prometheus/client_golang v1.14.0
-<<<<<<< HEAD
-	github.com/dicedb/dicedb-go v9.5.3
-=======
-	github.com/redis/go-redis/v9 v9.6.2
->>>>>>> cc9bcb0c
+	github.com/dicedb/dicedb-go v0.0.0-20241011194507-ad62a2dfc08e
 )
 
 require (
@@ -24,8 +20,4 @@
 	github.com/prometheus/procfs v0.9.0 // indirect
 	golang.org/x/sys v0.4.0 // indirect
 	google.golang.org/protobuf v1.33.0 // indirect
-)
-
-retract (
-	v9.5.3 // This version was accidentally released.
 )