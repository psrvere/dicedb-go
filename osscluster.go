package dicedb

import (
	"context"
	"crypto/tls"
	"fmt"
	"math"
	"net"
	"net/url"
	"runtime"
	"sort"
	"strings"
	"sync"
	"sync/atomic"
	"time"

	"github.com/dicedb/dicedb-go/internal"
	"github.com/dicedb/dicedb-go/internal/hashtag"
	"github.com/dicedb/dicedb-go/internal/pool"
	"github.com/dicedb/dicedb-go/internal/proto"
	"github.com/dicedb/dicedb-go/internal/rand"
)

<<<<<<< HEAD
var errClusterNoNodes = fmt.Errorf("err: cluster has no nodes")
=======
const (
	minLatencyMeasurementInterval = 10 * time.Second
)

var errClusterNoNodes = fmt.Errorf("redis: cluster has no nodes")
>>>>>>> e63669e1

// ClusterOptions are used to configure a cluster client and should be
// passed to NewClusterClient.
type ClusterOptions struct {
	// A seed list of host:port addresses of cluster nodes.
	Addrs []string

	// ClientName will execute the `CLIENT SETNAME ClientName` command for each conn.
	ClientName string

	// NewClient creates a cluster node client with provided name and options.
	NewClient func(opt *Options) *Client

	// The maximum number of retries before giving up. Command is retried
	// on network errors and MOVED/ASK redirects.
	// Default is 3 retries.
	MaxRedirects int

	// Enables read-only commands on slave nodes.
	ReadOnly bool
	// Allows routing read-only commands to the closest master or slave node.
	// It automatically enables ReadOnly.
	RouteByLatency bool
	// Allows routing read-only commands to the random master or slave node.
	// It automatically enables ReadOnly.
	RouteRandomly bool

	// Optional function that returns cluster slots information.
	// It is useful to manually create cluster of standalone Redis servers
	// and load-balance read/write operations between master and slaves.
	// It can use service like ZooKeeper to maintain configuration information
	// and Cluster.ReloadState to manually trigger state reloading.
	ClusterSlots func(context.Context) ([]ClusterSlot, error)

	// Following options are copied from Options struct.

	Dialer func(ctx context.Context, network, addr string) (net.Conn, error)

	OnConnect func(ctx context.Context, cn *Conn) error

	Protocol                   int
	Username                   string
	Password                   string
	CredentialsProvider        func() (username string, password string)
	CredentialsProviderContext func(ctx context.Context) (username string, password string, err error)

	MaxRetries      int
	MinRetryBackoff time.Duration
	MaxRetryBackoff time.Duration

	DialTimeout           time.Duration
	ReadTimeout           time.Duration
	WriteTimeout          time.Duration
	ContextTimeoutEnabled bool

	PoolFIFO        bool
	PoolSize        int // applies per cluster node and not for the whole cluster
	PoolTimeout     time.Duration
	MinIdleConns    int
	MaxIdleConns    int
	MaxActiveConns  int // applies per cluster node and not for the whole cluster
	ConnMaxIdleTime time.Duration
	ConnMaxLifetime time.Duration

	TLSConfig        *tls.Config
	DisableIndentity bool // Disable set-lib on connect. Default is false.

	IdentitySuffix string // Add suffix to client name. Default is empty.
}

func (opt *ClusterOptions) init() {
	if opt.MaxRedirects == -1 {
		opt.MaxRedirects = 0
	} else if opt.MaxRedirects == 0 {
		opt.MaxRedirects = 3
	}

	if opt.RouteByLatency || opt.RouteRandomly {
		opt.ReadOnly = true
	}

	if opt.PoolSize == 0 {
		opt.PoolSize = 5 * runtime.GOMAXPROCS(0)
	}

	switch opt.ReadTimeout {
	case -1:
		opt.ReadTimeout = 0
	case 0:
		opt.ReadTimeout = 3 * time.Second
	}
	switch opt.WriteTimeout {
	case -1:
		opt.WriteTimeout = 0
	case 0:
		opt.WriteTimeout = opt.ReadTimeout
	}

	if opt.MaxRetries == 0 {
		opt.MaxRetries = -1
	}
	switch opt.MinRetryBackoff {
	case -1:
		opt.MinRetryBackoff = 0
	case 0:
		opt.MinRetryBackoff = 8 * time.Millisecond
	}
	switch opt.MaxRetryBackoff {
	case -1:
		opt.MaxRetryBackoff = 0
	case 0:
		opt.MaxRetryBackoff = 512 * time.Millisecond
	}

	if opt.NewClient == nil {
		opt.NewClient = NewClient
	}
}

// ParseClusterURL parses a URL into ClusterOptions that can be used to connect to Redis.
// The URL must be in the form:
//
//	redis://<user>:<password>@<host>:<port>
//	or
//	rediss://<user>:<password>@<host>:<port>
//
// To add additional addresses, specify the query parameter, "addr" one or more times. e.g:
//
//	redis://<user>:<password>@<host>:<port>?addr=<host2>:<port2>&addr=<host3>:<port3>
//	or
//	rediss://<user>:<password>@<host>:<port>?addr=<host2>:<port2>&addr=<host3>:<port3>
//
// Most Option fields can be set using query parameters, with the following restrictions:
//   - field names are mapped using snake-case conversion: to set MaxRetries, use max_retries
//   - only scalar type fields are supported (bool, int, time.Duration)
//   - for time.Duration fields, values must be a valid input for time.ParseDuration();
//     additionally a plain integer as value (i.e. without unit) is interpreted as seconds
//   - to disable a duration field, use value less than or equal to 0; to use the default
//     value, leave the value blank or remove the parameter
//   - only the last value is interpreted if a parameter is given multiple times
//   - fields "network", "addr", "username" and "password" can only be set using other
//     URL attributes (scheme, host, userinfo, resp.), query parameters using these
//     names will be treated as unknown parameters
//   - unknown parameter names will result in an error
//
// Example:
//
//	redis://user:password@localhost:6789?dial_timeout=3&read_timeout=6s&addr=localhost:6790&addr=localhost:6791
//	is equivalent to:
//	&ClusterOptions{
//		Addr:        ["localhost:6789", "localhost:6790", "localhost:6791"]
//		DialTimeout: 3 * time.Second, // no time unit = seconds
//		ReadTimeout: 6 * time.Second,
//	}
func ParseClusterURL(redisURL string) (*ClusterOptions, error) {
	o := &ClusterOptions{}

	u, err := url.Parse(redisURL)
	if err != nil {
		return nil, err
	}

	// add base URL to the array of addresses
	// more addresses may be added through the URL params
	h, p := getHostPortWithDefaults(u)
	o.Addrs = append(o.Addrs, net.JoinHostPort(h, p))

	// setup username, password, and other configurations
	o, err = setupClusterConn(u, h, o)
	if err != nil {
		return nil, err
	}

	return o, nil
}

// setupClusterConn gets the username and password from the URL and the query parameters.
func setupClusterConn(u *url.URL, host string, o *ClusterOptions) (*ClusterOptions, error) {
	switch u.Scheme {
	case "rediss":
		o.TLSConfig = &tls.Config{ServerName: host}
		fallthrough
	case "redis":
		o.Username, o.Password = getUserPassword(u)
	default:
		return nil, fmt.Errorf("err: invalid URL scheme: %s", u.Scheme)
	}

	// retrieve the configuration from the query parameters
	o, err := setupClusterQueryParams(u, o)
	if err != nil {
		return nil, err
	}

	return o, nil
}

// setupClusterQueryParams converts query parameters in u to option value in o.
func setupClusterQueryParams(u *url.URL, o *ClusterOptions) (*ClusterOptions, error) {
	q := queryOptions{q: u.Query()}

	o.Protocol = q.int("protocol")
	o.ClientName = q.string("client_name")
	o.MaxRedirects = q.int("max_redirects")
	o.ReadOnly = q.bool("read_only")
	o.RouteByLatency = q.bool("route_by_latency")
	o.RouteRandomly = q.bool("route_randomly")
	o.MaxRetries = q.int("max_retries")
	o.MinRetryBackoff = q.duration("min_retry_backoff")
	o.MaxRetryBackoff = q.duration("max_retry_backoff")
	o.DialTimeout = q.duration("dial_timeout")
	o.ReadTimeout = q.duration("read_timeout")
	o.WriteTimeout = q.duration("write_timeout")
	o.PoolFIFO = q.bool("pool_fifo")
	o.PoolSize = q.int("pool_size")
	o.MinIdleConns = q.int("min_idle_conns")
	o.MaxIdleConns = q.int("max_idle_conns")
	o.MaxActiveConns = q.int("max_active_conns")
	o.PoolTimeout = q.duration("pool_timeout")
	o.ConnMaxLifetime = q.duration("conn_max_lifetime")
	o.ConnMaxIdleTime = q.duration("conn_max_idle_time")

	if q.err != nil {
		return nil, q.err
	}

	// addr can be specified as many times as needed
	addrs := q.strings("addr")
	for _, addr := range addrs {
		h, p, err := net.SplitHostPort(addr)
		if err != nil || h == "" || p == "" {
			return nil, fmt.Errorf("err: unable to parse addr param: %s", addr)
		}

		o.Addrs = append(o.Addrs, net.JoinHostPort(h, p))
	}

	// any parameters left?
	if r := q.remaining(); len(r) > 0 {
		return nil, fmt.Errorf("err: unexpected option: %s", strings.Join(r, ", "))
	}

	return o, nil
}

func (opt *ClusterOptions) clientOptions() *Options {
	return &Options{
		ClientName: opt.ClientName,
		Dialer:     opt.Dialer,
		OnConnect:  opt.OnConnect,

		Protocol:                   opt.Protocol,
		Username:                   opt.Username,
		Password:                   opt.Password,
		CredentialsProvider:        opt.CredentialsProvider,
		CredentialsProviderContext: opt.CredentialsProviderContext,

		MaxRetries:      opt.MaxRetries,
		MinRetryBackoff: opt.MinRetryBackoff,
		MaxRetryBackoff: opt.MaxRetryBackoff,

		DialTimeout:           opt.DialTimeout,
		ReadTimeout:           opt.ReadTimeout,
		WriteTimeout:          opt.WriteTimeout,
		ContextTimeoutEnabled: opt.ContextTimeoutEnabled,

		PoolFIFO:         opt.PoolFIFO,
		PoolSize:         opt.PoolSize,
		PoolTimeout:      opt.PoolTimeout,
		MinIdleConns:     opt.MinIdleConns,
		MaxIdleConns:     opt.MaxIdleConns,
		MaxActiveConns:   opt.MaxActiveConns,
		ConnMaxIdleTime:  opt.ConnMaxIdleTime,
		ConnMaxLifetime:  opt.ConnMaxLifetime,
		DisableIndentity: opt.DisableIndentity,
		IdentitySuffix:   opt.IdentitySuffix,
		TLSConfig:        opt.TLSConfig,
		// If ClusterSlots is populated, then we probably have an artificial
		// cluster whose nodes are not in clustering mode (otherwise there isn't
		// much use for ClusterSlots config).  This means we cannot execute the
		// READONLY command against that node -- setting readOnly to false in such
		// situations in the options below will prevent that from happening.
		readOnly: opt.ReadOnly && opt.ClusterSlots == nil,
	}
}

//------------------------------------------------------------------------------

type clusterNode struct {
	Client *Client

	latency    uint32 // atomic
	generation uint32 // atomic
	failing    uint32 // atomic

	// last time the latency measurement was performed for the node, stored in nanoseconds
	// from epoch
	lastLatencyMeasurement int64 // atomic
}

func newClusterNode(clOpt *ClusterOptions, addr string) *clusterNode {
	opt := clOpt.clientOptions()
	opt.Addr = addr
	node := clusterNode{
		Client: clOpt.NewClient(opt),
	}

	node.latency = math.MaxUint32
	if clOpt.RouteByLatency {
		go node.updateLatency()
	}

	return &node
}

func (n *clusterNode) String() string {
	return n.Client.String()
}

func (n *clusterNode) Close() error {
	return n.Client.Close()
}

const maximumNodeLatency = 1 * time.Minute

func (n *clusterNode) updateLatency() {
	const numProbe = 10
	var dur uint64

	successes := 0
	for i := 0; i < numProbe; i++ {
		time.Sleep(time.Duration(10+rand.Intn(10)) * time.Millisecond)

		start := time.Now()
		err := n.Client.Ping(context.TODO()).Err()
		if err == nil {
			dur += uint64(time.Since(start) / time.Microsecond)
			successes++
		}
	}

	var latency float64
	if successes == 0 {
		// If none of the pings worked, set latency to some arbitrarily high value so this node gets
		// least priority.
		latency = float64((maximumNodeLatency) / time.Microsecond)
	} else {
		latency = float64(dur) / float64(successes)
	}
	atomic.StoreUint32(&n.latency, uint32(latency+0.5))
	n.SetLastLatencyMeasurement(time.Now())
}

func (n *clusterNode) Latency() time.Duration {
	latency := atomic.LoadUint32(&n.latency)
	return time.Duration(latency) * time.Microsecond
}

func (n *clusterNode) MarkAsFailing() {
	atomic.StoreUint32(&n.failing, uint32(time.Now().Unix()))
}

func (n *clusterNode) Failing() bool {
	const timeout = 15 // 15 seconds

	failing := atomic.LoadUint32(&n.failing)
	if failing == 0 {
		return false
	}
	if time.Now().Unix()-int64(failing) < timeout {
		return true
	}
	atomic.StoreUint32(&n.failing, 0)
	return false
}

func (n *clusterNode) Generation() uint32 {
	return atomic.LoadUint32(&n.generation)
}

func (n *clusterNode) LastLatencyMeasurement() int64 {
	return atomic.LoadInt64(&n.lastLatencyMeasurement)
}

func (n *clusterNode) SetGeneration(gen uint32) {
	for {
		v := atomic.LoadUint32(&n.generation)
		if gen < v || atomic.CompareAndSwapUint32(&n.generation, v, gen) {
			break
		}
	}
}

func (n *clusterNode) SetLastLatencyMeasurement(t time.Time) {
	for {
		v := atomic.LoadInt64(&n.lastLatencyMeasurement)
		if t.UnixNano() < v || atomic.CompareAndSwapInt64(&n.lastLatencyMeasurement, v, t.UnixNano()) {
			break
		}
	}
}

//------------------------------------------------------------------------------

type clusterNodes struct {
	opt *ClusterOptions

	mu          sync.RWMutex
	addrs       []string
	nodes       map[string]*clusterNode
	activeAddrs []string
	closed      bool
	onNewNode   []func(rdb *Client)

	_generation uint32 // atomic
}

func newClusterNodes(opt *ClusterOptions) *clusterNodes {
	return &clusterNodes{
		opt: opt,

		addrs: opt.Addrs,
		nodes: make(map[string]*clusterNode),
	}
}

func (c *clusterNodes) Close() error {
	c.mu.Lock()
	defer c.mu.Unlock()

	if c.closed {
		return nil
	}
	c.closed = true

	var firstErr error
	for _, node := range c.nodes {
		if err := node.Client.Close(); err != nil && firstErr == nil {
			firstErr = err
		}
	}

	c.nodes = nil
	c.activeAddrs = nil

	return firstErr
}

func (c *clusterNodes) OnNewNode(fn func(rdb *Client)) {
	c.mu.Lock()
	c.onNewNode = append(c.onNewNode, fn)
	c.mu.Unlock()
}

func (c *clusterNodes) Addrs() ([]string, error) {
	var addrs []string

	c.mu.RLock()
	closed := c.closed //nolint:ifshort
	if !closed {
		if len(c.activeAddrs) > 0 {
			addrs = c.activeAddrs
		} else {
			addrs = c.addrs
		}
	}
	c.mu.RUnlock()

	if closed {
		return nil, pool.ErrClosed
	}
	if len(addrs) == 0 {
		return nil, errClusterNoNodes
	}
	return addrs, nil
}

func (c *clusterNodes) NextGeneration() uint32 {
	return atomic.AddUint32(&c._generation, 1)
}

// GC removes unused nodes.
func (c *clusterNodes) GC(generation uint32) {
	//nolint:prealloc
	var collected []*clusterNode

	c.mu.Lock()

	c.activeAddrs = c.activeAddrs[:0]
	now := time.Now()
	for addr, node := range c.nodes {
		if node.Generation() >= generation {
			c.activeAddrs = append(c.activeAddrs, addr)
			if c.opt.RouteByLatency && node.LastLatencyMeasurement() < now.Add(-minLatencyMeasurementInterval).UnixNano() {
				go node.updateLatency()
			}
			continue
		}

		delete(c.nodes, addr)
		collected = append(collected, node)
	}

	c.mu.Unlock()

	for _, node := range collected {
		_ = node.Client.Close()
	}
}

func (c *clusterNodes) GetOrCreate(addr string) (*clusterNode, error) {
	node, err := c.get(addr)
	if err != nil {
		return nil, err
	}
	if node != nil {
		return node, nil
	}

	c.mu.Lock()
	defer c.mu.Unlock()

	if c.closed {
		return nil, pool.ErrClosed
	}

	node, ok := c.nodes[addr]
	if ok {
		return node, nil
	}

	node = newClusterNode(c.opt, addr)
	for _, fn := range c.onNewNode {
		fn(node.Client)
	}

	c.addrs = appendIfNotExists(c.addrs, addr)
	c.nodes[addr] = node

	return node, nil
}

func (c *clusterNodes) get(addr string) (*clusterNode, error) {
	var node *clusterNode
	var err error
	c.mu.RLock()
	if c.closed {
		err = pool.ErrClosed
	} else {
		node = c.nodes[addr]
	}
	c.mu.RUnlock()
	return node, err
}

func (c *clusterNodes) All() ([]*clusterNode, error) {
	c.mu.RLock()
	defer c.mu.RUnlock()

	if c.closed {
		return nil, pool.ErrClosed
	}

	cp := make([]*clusterNode, 0, len(c.nodes))
	for _, node := range c.nodes {
		cp = append(cp, node)
	}
	return cp, nil
}

func (c *clusterNodes) Random() (*clusterNode, error) {
	addrs, err := c.Addrs()
	if err != nil {
		return nil, err
	}

	n := rand.Intn(len(addrs))
	return c.GetOrCreate(addrs[n])
}

//------------------------------------------------------------------------------

type clusterSlot struct {
	start, end int
	nodes      []*clusterNode
}

type clusterSlotSlice []*clusterSlot

func (p clusterSlotSlice) Len() int {
	return len(p)
}

func (p clusterSlotSlice) Less(i, j int) bool {
	return p[i].start < p[j].start
}

func (p clusterSlotSlice) Swap(i, j int) {
	p[i], p[j] = p[j], p[i]
}

type clusterState struct {
	nodes   *clusterNodes
	Masters []*clusterNode
	Slaves  []*clusterNode

	slots []*clusterSlot

	generation uint32
	createdAt  time.Time
}

func newClusterState(
	nodes *clusterNodes, slots []ClusterSlot, origin string,
) (*clusterState, error) {
	c := clusterState{
		nodes: nodes,

		slots: make([]*clusterSlot, 0, len(slots)),

		generation: nodes.NextGeneration(),
		createdAt:  time.Now(),
	}

	originHost, _, _ := net.SplitHostPort(origin)
	isLoopbackOrigin := isLoopback(originHost)

	for _, slot := range slots {
		var nodes []*clusterNode
		for i, slotNode := range slot.Nodes {
			addr := slotNode.Addr
			if !isLoopbackOrigin {
				addr = replaceLoopbackHost(addr, originHost)
			}

			node, err := c.nodes.GetOrCreate(addr)
			if err != nil {
				return nil, err
			}

			node.SetGeneration(c.generation)
			nodes = append(nodes, node)

			if i == 0 {
				c.Masters = appendUniqueNode(c.Masters, node)
			} else {
				c.Slaves = appendUniqueNode(c.Slaves, node)
			}
		}

		c.slots = append(c.slots, &clusterSlot{
			start: slot.Start,
			end:   slot.End,
			nodes: nodes,
		})
	}

	sort.Sort(clusterSlotSlice(c.slots))

	time.AfterFunc(time.Minute, func() {
		nodes.GC(c.generation)
	})

	return &c, nil
}

func replaceLoopbackHost(nodeAddr, originHost string) string {
	nodeHost, nodePort, err := net.SplitHostPort(nodeAddr)
	if err != nil {
		return nodeAddr
	}

	nodeIP := net.ParseIP(nodeHost)
	if nodeIP == nil {
		return nodeAddr
	}

	if !nodeIP.IsLoopback() {
		return nodeAddr
	}

	// Use origin host which is not loopback and node port.
	return net.JoinHostPort(originHost, nodePort)
}

func isLoopback(host string) bool {
	ip := net.ParseIP(host)
	if ip == nil {
		return true
	}
	return ip.IsLoopback()
}

func (c *clusterState) slotMasterNode(slot int) (*clusterNode, error) {
	nodes := c.slotNodes(slot)
	if len(nodes) > 0 {
		return nodes[0], nil
	}
	return c.nodes.Random()
}

func (c *clusterState) slotSlaveNode(slot int) (*clusterNode, error) {
	nodes := c.slotNodes(slot)
	switch len(nodes) {
	case 0:
		return c.nodes.Random()
	case 1:
		return nodes[0], nil
	case 2:
		if slave := nodes[1]; !slave.Failing() {
			return slave, nil
		}
		return nodes[0], nil
	default:
		var slave *clusterNode
		for i := 0; i < 10; i++ {
			n := rand.Intn(len(nodes)-1) + 1
			slave = nodes[n]
			if !slave.Failing() {
				return slave, nil
			}
		}

		// All slaves are loading - use master.
		return nodes[0], nil
	}
}

func (c *clusterState) slotClosestNode(slot int) (*clusterNode, error) {
	nodes := c.slotNodes(slot)
	if len(nodes) == 0 {
		return c.nodes.Random()
	}

	var allNodesFailing = true
	var (
		closestNonFailingNode *clusterNode
		closestNode           *clusterNode
		minLatency            time.Duration
	)

	// setting the max possible duration as zerovalue for minlatency
	minLatency = time.Duration(math.MaxInt64)

	for _, n := range nodes {
		if closestNode == nil || n.Latency() < minLatency {
			closestNode = n
			minLatency = n.Latency()
			if !n.Failing() {
				closestNonFailingNode = n
				allNodesFailing = false
			}
		}
	}

	// pick the healthly node with the lowest latency
	if !allNodesFailing && closestNonFailingNode != nil {
		return closestNonFailingNode, nil
	}

	// if all nodes are failing, we will pick the temporarily failing node with lowest latency
	if minLatency < maximumNodeLatency && closestNode != nil {
		internal.Logger.Printf(context.TODO(), "err: all nodes are marked as failed, picking the temporarily failing node with lowest latency")
		return closestNode, nil
	}

	// If all nodes are having the maximum latency(all pings are failing) - return a random node across the cluster
	internal.Logger.Printf(context.TODO(), "err: pings to all nodes are failing, picking a random node across the cluster")
	return c.nodes.Random()
}

func (c *clusterState) slotRandomNode(slot int) (*clusterNode, error) {
	nodes := c.slotNodes(slot)
	if len(nodes) == 0 {
		return c.nodes.Random()
	}
	if len(nodes) == 1 {
		return nodes[0], nil
	}
	randomNodes := rand.Perm(len(nodes))
	for _, idx := range randomNodes {
		if node := nodes[idx]; !node.Failing() {
			return node, nil
		}
	}
	return nodes[randomNodes[0]], nil
}

func (c *clusterState) slotNodes(slot int) []*clusterNode {
	i := sort.Search(len(c.slots), func(i int) bool {
		return c.slots[i].end >= slot
	})
	if i >= len(c.slots) {
		return nil
	}
	x := c.slots[i]
	if slot >= x.start && slot <= x.end {
		return x.nodes
	}
	return nil
}

//------------------------------------------------------------------------------

type clusterStateHolder struct {
	load func(ctx context.Context) (*clusterState, error)

	state     atomic.Value
	reloading uint32 // atomic
}

func newClusterStateHolder(fn func(ctx context.Context) (*clusterState, error)) *clusterStateHolder {
	return &clusterStateHolder{
		load: fn,
	}
}

func (c *clusterStateHolder) Reload(ctx context.Context) (*clusterState, error) {
	state, err := c.load(ctx)
	if err != nil {
		return nil, err
	}
	c.state.Store(state)
	return state, nil
}

func (c *clusterStateHolder) LazyReload() {
	if !atomic.CompareAndSwapUint32(&c.reloading, 0, 1) {
		return
	}
	go func() {
		defer atomic.StoreUint32(&c.reloading, 0)

		_, err := c.Reload(context.Background())
		if err != nil {
			return
		}
		time.Sleep(200 * time.Millisecond)
	}()
}

func (c *clusterStateHolder) Get(ctx context.Context) (*clusterState, error) {
	v := c.state.Load()
	if v == nil {
		return c.Reload(ctx)
	}

	state := v.(*clusterState)
	if time.Since(state.createdAt) > 10*time.Second {
		c.LazyReload()
	}
	return state, nil
}

func (c *clusterStateHolder) ReloadOrGet(ctx context.Context) (*clusterState, error) {
	state, err := c.Reload(ctx)
	if err == nil {
		return state, nil
	}
	return c.Get(ctx)
}

//------------------------------------------------------------------------------

// ClusterClient is a Redis Cluster client representing a pool of zero
// or more underlying connections. It's safe for concurrent use by
// multiple goroutines.
type ClusterClient struct {
	opt           *ClusterOptions
	nodes         *clusterNodes
	state         *clusterStateHolder
	cmdsInfoCache *cmdsInfoCache
	cmdable
	hooksMixin
}

// NewClusterClient returns a Redis Cluster client as described in
// http://redis.io/topics/cluster-spec.
func NewClusterClient(opt *ClusterOptions) *ClusterClient {
	opt.init()

	c := &ClusterClient{
		opt:   opt,
		nodes: newClusterNodes(opt),
	}

	c.state = newClusterStateHolder(c.loadState)
	c.cmdsInfoCache = newCmdsInfoCache(c.cmdsInfo)
	c.cmdable = c.Process

	c.initHooks(hooks{
		dial:       nil,
		process:    c.process,
		pipeline:   c.processPipeline,
		txPipeline: c.processTxPipeline,
	})

	return c
}

// Options returns read-only Options that were used to create the client.
func (c *ClusterClient) Options() *ClusterOptions {
	return c.opt
}

// ReloadState reloads cluster state. If available it calls ClusterSlots func
// to get cluster slots information.
func (c *ClusterClient) ReloadState(ctx context.Context) {
	c.state.LazyReload()
}

// Close closes the cluster client, releasing any open resources.
//
// It is rare to Close a ClusterClient, as the ClusterClient is meant
// to be long-lived and shared between many goroutines.
func (c *ClusterClient) Close() error {
	return c.nodes.Close()
}

// Do create a Cmd from the args and processes the cmd.
func (c *ClusterClient) Do(ctx context.Context, args ...interface{}) *Cmd {
	cmd := NewCmd(ctx, args...)
	_ = c.Process(ctx, cmd)
	return cmd
}

func (c *ClusterClient) Process(ctx context.Context, cmd Cmder) error {
	err := c.processHook(ctx, cmd)
	cmd.SetErr(err)
	return err
}

func (c *ClusterClient) process(ctx context.Context, cmd Cmder) error {
	slot := c.cmdSlot(ctx, cmd)
	var node *clusterNode
	var moved bool
	var ask bool
	var lastErr error
	for attempt := 0; attempt <= c.opt.MaxRedirects; attempt++ {
		// MOVED and ASK responses are not transient errors that require retry delay; they
		// should be attempted immediately.
		if attempt > 0 && !moved && !ask {
			if err := internal.Sleep(ctx, c.retryBackoff(attempt)); err != nil {
				return err
			}
		}

		if node == nil {
			var err error
			node, err = c.cmdNode(ctx, cmd.Name(), slot)
			if err != nil {
				return err
			}
		}

		if ask {
			ask = false

			pipe := node.Client.Pipeline()
			_ = pipe.Process(ctx, NewCmd(ctx, "asking"))
			_ = pipe.Process(ctx, cmd)
			_, lastErr = pipe.Exec(ctx)
		} else {
			lastErr = node.Client.Process(ctx, cmd)
		}

		// If there is no error - we are done.
		if lastErr == nil {
			return nil
		}
		if isReadOnly := isReadOnlyError(lastErr); isReadOnly || lastErr == pool.ErrClosed {
			if isReadOnly {
				c.state.LazyReload()
			}
			node = nil
			continue
		}

		// If slave is loading - pick another node.
		if c.opt.ReadOnly && isLoadingError(lastErr) {
			node.MarkAsFailing()
			node = nil
			continue
		}

		var addr string
		moved, ask, addr = isMovedError(lastErr)
		if moved || ask {
			c.state.LazyReload()

			var err error
			node, err = c.nodes.GetOrCreate(addr)
			if err != nil {
				return err
			}
			continue
		}

		if shouldRetry(lastErr, cmd.readTimeout() == nil) {
			// First retry the same node.
			if attempt == 0 {
				continue
			}

			// Second try another node.
			node.MarkAsFailing()
			node = nil
			continue
		}

		return lastErr
	}
	return lastErr
}

func (c *ClusterClient) OnNewNode(fn func(rdb *Client)) {
	c.nodes.OnNewNode(fn)
}

// ForEachMaster concurrently calls the fn on each master node in the cluster.
// It returns the first error if any.
func (c *ClusterClient) ForEachMaster(
	ctx context.Context,
	fn func(ctx context.Context, client *Client) error,
) error {
	state, err := c.state.ReloadOrGet(ctx)
	if err != nil {
		return err
	}

	var wg sync.WaitGroup
	errCh := make(chan error, 1)

	for _, master := range state.Masters {
		wg.Add(1)
		go func(node *clusterNode) {
			defer wg.Done()
			err := fn(ctx, node.Client)
			if err != nil {
				select {
				case errCh <- err:
				default:
				}
			}
		}(master)
	}

	wg.Wait()

	select {
	case err := <-errCh:
		return err
	default:
		return nil
	}
}

// ForEachSlave concurrently calls the fn on each slave node in the cluster.
// It returns the first error if any.
func (c *ClusterClient) ForEachSlave(
	ctx context.Context,
	fn func(ctx context.Context, client *Client) error,
) error {
	state, err := c.state.ReloadOrGet(ctx)
	if err != nil {
		return err
	}

	var wg sync.WaitGroup
	errCh := make(chan error, 1)

	for _, slave := range state.Slaves {
		wg.Add(1)
		go func(node *clusterNode) {
			defer wg.Done()
			err := fn(ctx, node.Client)
			if err != nil {
				select {
				case errCh <- err:
				default:
				}
			}
		}(slave)
	}

	wg.Wait()

	select {
	case err := <-errCh:
		return err
	default:
		return nil
	}
}

// ForEachShard concurrently calls the fn on each known node in the cluster.
// It returns the first error if any.
func (c *ClusterClient) ForEachShard(
	ctx context.Context,
	fn func(ctx context.Context, client *Client) error,
) error {
	state, err := c.state.ReloadOrGet(ctx)
	if err != nil {
		return err
	}

	var wg sync.WaitGroup
	errCh := make(chan error, 1)

	worker := func(node *clusterNode) {
		defer wg.Done()
		err := fn(ctx, node.Client)
		if err != nil {
			select {
			case errCh <- err:
			default:
			}
		}
	}

	for _, node := range state.Masters {
		wg.Add(1)
		go worker(node)
	}
	for _, node := range state.Slaves {
		wg.Add(1)
		go worker(node)
	}

	wg.Wait()

	select {
	case err := <-errCh:
		return err
	default:
		return nil
	}
}

// PoolStats returns accumulated connection pool stats.
func (c *ClusterClient) PoolStats() *PoolStats {
	var acc PoolStats

	state, _ := c.state.Get(context.TODO())
	if state == nil {
		return &acc
	}

	for _, node := range state.Masters {
		s := node.Client.connPool.Stats()
		acc.Hits += s.Hits
		acc.Misses += s.Misses
		acc.Timeouts += s.Timeouts

		acc.TotalConns += s.TotalConns
		acc.IdleConns += s.IdleConns
		acc.StaleConns += s.StaleConns
	}

	for _, node := range state.Slaves {
		s := node.Client.connPool.Stats()
		acc.Hits += s.Hits
		acc.Misses += s.Misses
		acc.Timeouts += s.Timeouts

		acc.TotalConns += s.TotalConns
		acc.IdleConns += s.IdleConns
		acc.StaleConns += s.StaleConns
	}

	return &acc
}

func (c *ClusterClient) loadState(ctx context.Context) (*clusterState, error) {
	if c.opt.ClusterSlots != nil {
		slots, err := c.opt.ClusterSlots(ctx)
		if err != nil {
			return nil, err
		}
		return newClusterState(c.nodes, slots, "")
	}

	addrs, err := c.nodes.Addrs()
	if err != nil {
		return nil, err
	}

	var firstErr error

	for _, idx := range rand.Perm(len(addrs)) {
		addr := addrs[idx]

		node, err := c.nodes.GetOrCreate(addr)
		if err != nil {
			if firstErr == nil {
				firstErr = err
			}
			continue
		}

		slots, err := node.Client.ClusterSlots(ctx).Result()
		if err != nil {
			if firstErr == nil {
				firstErr = err
			}
			continue
		}

		return newClusterState(c.nodes, slots, node.Client.opt.Addr)
	}

	/*
	 * No node is connectable. It's possible that all nodes' IP has changed.
	 * Clear activeAddrs to let client be able to re-connect using the initial
	 * setting of the addresses (e.g. [redis-cluster-0:6379, redis-cluster-1:6379]),
	 * which might have chance to resolve domain name and get updated IP address.
	 */
	c.nodes.mu.Lock()
	c.nodes.activeAddrs = nil
	c.nodes.mu.Unlock()

	return nil, firstErr
}

func (c *ClusterClient) Pipeline() Pipeliner {
	pipe := Pipeline{
		exec: pipelineExecer(c.processPipelineHook),
	}
	pipe.init()
	return &pipe
}

func (c *ClusterClient) Pipelined(ctx context.Context, fn func(Pipeliner) error) ([]Cmder, error) {
	return c.Pipeline().Pipelined(ctx, fn)
}

func (c *ClusterClient) processPipeline(ctx context.Context, cmds []Cmder) error {
	cmdsMap := newCmdsMap()

	if err := c.mapCmdsByNode(ctx, cmdsMap, cmds); err != nil {
		setCmdsErr(cmds, err)
		return err
	}

	for attempt := 0; attempt <= c.opt.MaxRedirects; attempt++ {
		if attempt > 0 {
			if err := internal.Sleep(ctx, c.retryBackoff(attempt)); err != nil {
				setCmdsErr(cmds, err)
				return err
			}
		}

		failedCmds := newCmdsMap()
		var wg sync.WaitGroup

		for node, cmds := range cmdsMap.m {
			wg.Add(1)
			go func(node *clusterNode, cmds []Cmder) {
				defer wg.Done()
				c.processPipelineNode(ctx, node, cmds, failedCmds)
			}(node, cmds)
		}

		wg.Wait()
		if len(failedCmds.m) == 0 {
			break
		}
		cmdsMap = failedCmds
	}

	return cmdsFirstErr(cmds)
}

func (c *ClusterClient) mapCmdsByNode(ctx context.Context, cmdsMap *cmdsMap, cmds []Cmder) error {
	state, err := c.state.Get(ctx)
	if err != nil {
		return err
	}

	if c.opt.ReadOnly && c.cmdsAreReadOnly(ctx, cmds) {
		for _, cmd := range cmds {
			slot := c.cmdSlot(ctx, cmd)
			node, err := c.slotReadOnlyNode(state, slot)
			if err != nil {
				return err
			}
			cmdsMap.Add(node, cmd)
		}
		return nil
	}

	for _, cmd := range cmds {
		slot := c.cmdSlot(ctx, cmd)
		node, err := state.slotMasterNode(slot)
		if err != nil {
			return err
		}
		cmdsMap.Add(node, cmd)
	}
	return nil
}

func (c *ClusterClient) cmdsAreReadOnly(ctx context.Context, cmds []Cmder) bool {
	for _, cmd := range cmds {
		cmdInfo := c.cmdInfo(ctx, cmd.Name())
		if cmdInfo == nil || !cmdInfo.ReadOnly {
			return false
		}
	}
	return true
}

func (c *ClusterClient) processPipelineNode(
	ctx context.Context, node *clusterNode, cmds []Cmder, failedCmds *cmdsMap,
) {
	_ = node.Client.withProcessPipelineHook(ctx, cmds, func(ctx context.Context, cmds []Cmder) error {
		cn, err := node.Client.getConn(ctx)
		if err != nil {
			node.MarkAsFailing()
			_ = c.mapCmdsByNode(ctx, failedCmds, cmds)
			setCmdsErr(cmds, err)
			return err
		}

		var processErr error
		defer func() {
			node.Client.releaseConn(ctx, cn, processErr)
		}()
		processErr = c.processPipelineNodeConn(ctx, node, cn, cmds, failedCmds)

		return processErr
	})
}

func (c *ClusterClient) processPipelineNodeConn(
	ctx context.Context, node *clusterNode, cn *pool.Conn, cmds []Cmder, failedCmds *cmdsMap,
) error {
	if err := cn.WithWriter(c.context(ctx), c.opt.WriteTimeout, func(wr *proto.Writer) error {
		return writeCmds(wr, cmds)
	}); err != nil {
		if isBadConn(err, false, node.Client.getAddr()) {
			node.MarkAsFailing()
		}
		if shouldRetry(err, true) {
			_ = c.mapCmdsByNode(ctx, failedCmds, cmds)
		}
		setCmdsErr(cmds, err)
		return err
	}

	return cn.WithReader(c.context(ctx), c.opt.ReadTimeout, func(rd *proto.Reader) error {
		return c.pipelineReadCmds(ctx, node, rd, cmds, failedCmds)
	})
}

func (c *ClusterClient) pipelineReadCmds(
	ctx context.Context,
	node *clusterNode,
	rd *proto.Reader,
	cmds []Cmder,
	failedCmds *cmdsMap,
) error {
	for i, cmd := range cmds {
		err := cmd.readReply(rd)
		cmd.SetErr(err)

		if err == nil {
			continue
		}

		if c.checkMovedErr(ctx, cmd, err, failedCmds) {
			continue
		}

		if c.opt.ReadOnly && isBadConn(err, false, node.Client.getAddr()) {
			node.MarkAsFailing()
		}

		if !isRedisError(err) {
			if shouldRetry(err, true) {
				_ = c.mapCmdsByNode(ctx, failedCmds, cmds)
			}
			setCmdsErr(cmds[i+1:], err)
			return err
		}
	}

	if err := cmds[0].Err(); err != nil && shouldRetry(err, true) {
		_ = c.mapCmdsByNode(ctx, failedCmds, cmds)
		return err
	}

	return nil
}

func (c *ClusterClient) checkMovedErr(
	ctx context.Context, cmd Cmder, err error, failedCmds *cmdsMap,
) bool {
	moved, ask, addr := isMovedError(err)
	if !moved && !ask {
		return false
	}

	node, err := c.nodes.GetOrCreate(addr)
	if err != nil {
		return false
	}

	if moved {
		c.state.LazyReload()
		failedCmds.Add(node, cmd)
		return true
	}

	if ask {
		failedCmds.Add(node, NewCmd(ctx, "asking"), cmd)
		return true
	}

	panic("not reached")
}

// TxPipeline acts like Pipeline, but wraps queued commands with MULTI/EXEC.
func (c *ClusterClient) TxPipeline() Pipeliner {
	pipe := Pipeline{
		exec: func(ctx context.Context, cmds []Cmder) error {
			cmds = wrapMultiExec(ctx, cmds)
			return c.processTxPipelineHook(ctx, cmds)
		},
	}
	pipe.init()
	return &pipe
}

func (c *ClusterClient) TxPipelined(ctx context.Context, fn func(Pipeliner) error) ([]Cmder, error) {
	return c.TxPipeline().Pipelined(ctx, fn)
}

func (c *ClusterClient) processTxPipeline(ctx context.Context, cmds []Cmder) error {
	// Trim multi .. exec.
	cmds = cmds[1 : len(cmds)-1]

	state, err := c.state.Get(ctx)
	if err != nil {
		setCmdsErr(cmds, err)
		return err
	}

	cmdsMap := c.mapCmdsBySlot(ctx, cmds)
	for slot, cmds := range cmdsMap {
		node, err := state.slotMasterNode(slot)
		if err != nil {
			setCmdsErr(cmds, err)
			continue
		}

		cmdsMap := map[*clusterNode][]Cmder{node: cmds}
		for attempt := 0; attempt <= c.opt.MaxRedirects; attempt++ {
			if attempt > 0 {
				if err := internal.Sleep(ctx, c.retryBackoff(attempt)); err != nil {
					setCmdsErr(cmds, err)
					return err
				}
			}

			failedCmds := newCmdsMap()
			var wg sync.WaitGroup

			for node, cmds := range cmdsMap {
				wg.Add(1)
				go func(node *clusterNode, cmds []Cmder) {
					defer wg.Done()
					c.processTxPipelineNode(ctx, node, cmds, failedCmds)
				}(node, cmds)
			}

			wg.Wait()
			if len(failedCmds.m) == 0 {
				break
			}
			cmdsMap = failedCmds.m
		}
	}

	return cmdsFirstErr(cmds)
}

func (c *ClusterClient) mapCmdsBySlot(ctx context.Context, cmds []Cmder) map[int][]Cmder {
	cmdsMap := make(map[int][]Cmder)
	for _, cmd := range cmds {
		slot := c.cmdSlot(ctx, cmd)
		cmdsMap[slot] = append(cmdsMap[slot], cmd)
	}
	return cmdsMap
}

func (c *ClusterClient) processTxPipelineNode(
	ctx context.Context, node *clusterNode, cmds []Cmder, failedCmds *cmdsMap,
) {
	cmds = wrapMultiExec(ctx, cmds)
	_ = node.Client.withProcessPipelineHook(ctx, cmds, func(ctx context.Context, cmds []Cmder) error {
		cn, err := node.Client.getConn(ctx)
		if err != nil {
			_ = c.mapCmdsByNode(ctx, failedCmds, cmds)
			setCmdsErr(cmds, err)
			return err
		}

		var processErr error
		defer func() {
			node.Client.releaseConn(ctx, cn, processErr)
		}()
		processErr = c.processTxPipelineNodeConn(ctx, node, cn, cmds, failedCmds)

		return processErr
	})
}

func (c *ClusterClient) processTxPipelineNodeConn(
	ctx context.Context, node *clusterNode, cn *pool.Conn, cmds []Cmder, failedCmds *cmdsMap,
) error {
	if err := cn.WithWriter(c.context(ctx), c.opt.WriteTimeout, func(wr *proto.Writer) error {
		return writeCmds(wr, cmds)
	}); err != nil {
		if shouldRetry(err, true) {
			_ = c.mapCmdsByNode(ctx, failedCmds, cmds)
		}
		setCmdsErr(cmds, err)
		return err
	}

	return cn.WithReader(c.context(ctx), c.opt.ReadTimeout, func(rd *proto.Reader) error {
		statusCmd := cmds[0].(*StatusCmd)
		// Trim multi and exec.
		trimmedCmds := cmds[1 : len(cmds)-1]

		if err := c.txPipelineReadQueued(
			ctx, rd, statusCmd, trimmedCmds, failedCmds,
		); err != nil {
			setCmdsErr(cmds, err)

			moved, ask, addr := isMovedError(err)
			if moved || ask {
				return c.cmdsMoved(ctx, trimmedCmds, moved, ask, addr, failedCmds)
			}

			return err
		}

		return pipelineReadCmds(rd, trimmedCmds)
	})
}

func (c *ClusterClient) txPipelineReadQueued(
	ctx context.Context,
	rd *proto.Reader,
	statusCmd *StatusCmd,
	cmds []Cmder,
	failedCmds *cmdsMap,
) error {
	// Parse queued replies.
	if err := statusCmd.readReply(rd); err != nil {
		return err
	}

	for _, cmd := range cmds {
		err := statusCmd.readReply(rd)
		if err == nil || c.checkMovedErr(ctx, cmd, err, failedCmds) || isRedisError(err) {
			continue
		}
		return err
	}

	// Parse number of replies.
	line, err := rd.ReadLine()
	if err != nil {
		if err == Nil {
			err = TxFailedErr
		}
		return err
	}

	if line[0] != proto.RespArray {
		return fmt.Errorf("err: expected '*', but got line %q", line)
	}

	return nil
}

func (c *ClusterClient) cmdsMoved(
	ctx context.Context, cmds []Cmder,
	moved, ask bool,
	addr string,
	failedCmds *cmdsMap,
) error {
	node, err := c.nodes.GetOrCreate(addr)
	if err != nil {
		return err
	}

	if moved {
		c.state.LazyReload()
		for _, cmd := range cmds {
			failedCmds.Add(node, cmd)
		}
		return nil
	}

	if ask {
		for _, cmd := range cmds {
			failedCmds.Add(node, NewCmd(ctx, "asking"), cmd)
		}
		return nil
	}

	return nil
}

func (c *ClusterClient) Watch(ctx context.Context, fn func(*Tx) error, keys ...string) error {
	if len(keys) == 0 {
		return fmt.Errorf("err: Watch requires at least one key")
	}

	slot := hashtag.Slot(keys[0])
	for _, key := range keys[1:] {
		if hashtag.Slot(key) != slot {
			err := fmt.Errorf("err: Watch requires all keys to be in the same slot")
			return err
		}
	}

	node, err := c.slotMasterNode(ctx, slot)
	if err != nil {
		return err
	}

	for attempt := 0; attempt <= c.opt.MaxRedirects; attempt++ {
		if attempt > 0 {
			if err := internal.Sleep(ctx, c.retryBackoff(attempt)); err != nil {
				return err
			}
		}

		err = node.Client.Watch(ctx, fn, keys...)
		if err == nil {
			break
		}

		moved, ask, addr := isMovedError(err)
		if moved || ask {
			node, err = c.nodes.GetOrCreate(addr)
			if err != nil {
				return err
			}
			continue
		}

		if isReadOnly := isReadOnlyError(err); isReadOnly || err == pool.ErrClosed {
			if isReadOnly {
				c.state.LazyReload()
			}
			node, err = c.slotMasterNode(ctx, slot)
			if err != nil {
				return err
			}
			continue
		}

		if shouldRetry(err, true) {
			continue
		}

		return err
	}

	return err
}

func (c *ClusterClient) pubSub() *PubSub {
	var node *clusterNode
	pubsub := &PubSub{
		opt: c.opt.clientOptions(),

		newConn: func(ctx context.Context, channels []string) (*pool.Conn, error) {
			if node != nil {
				panic("node != nil")
			}

			var err error
			if len(channels) > 0 {
				slot := hashtag.Slot(channels[0])
				node, err = c.slotMasterNode(ctx, slot)
			} else {
				node, err = c.nodes.Random()
			}
			if err != nil {
				return nil, err
			}

			cn, err := node.Client.newConn(context.TODO())
			if err != nil {
				node = nil

				return nil, err
			}

			return cn, nil
		},
		closeConn: func(cn *pool.Conn) error {
			err := node.Client.connPool.CloseConn(cn)
			node = nil
			return err
		},
	}
	pubsub.init()

	return pubsub
}

// Subscribe subscribes the client to the specified channels.
// Channels can be omitted to create empty subscription.
func (c *ClusterClient) Subscribe(ctx context.Context, channels ...string) *PubSub {
	pubsub := c.pubSub()
	if len(channels) > 0 {
		_ = pubsub.Subscribe(ctx, channels...)
	}
	return pubsub
}

// PSubscribe subscribes the client to the given patterns.
// Patterns can be omitted to create empty subscription.
func (c *ClusterClient) PSubscribe(ctx context.Context, channels ...string) *PubSub {
	pubsub := c.pubSub()
	if len(channels) > 0 {
		_ = pubsub.PSubscribe(ctx, channels...)
	}
	return pubsub
}

// SSubscribe Subscribes the client to the specified shard channels.
func (c *ClusterClient) SSubscribe(ctx context.Context, channels ...string) *PubSub {
	pubsub := c.pubSub()
	if len(channels) > 0 {
		_ = pubsub.SSubscribe(ctx, channels...)
	}
	return pubsub
}

func (c *ClusterClient) retryBackoff(attempt int) time.Duration {
	return internal.RetryBackoff(attempt, c.opt.MinRetryBackoff, c.opt.MaxRetryBackoff)
}

func (c *ClusterClient) cmdsInfo(ctx context.Context) (map[string]*CommandInfo, error) {
	// Try 3 random nodes.
	const nodeLimit = 3

	addrs, err := c.nodes.Addrs()
	if err != nil {
		return nil, err
	}

	var firstErr error

	perm := rand.Perm(len(addrs))
	if len(perm) > nodeLimit {
		perm = perm[:nodeLimit]
	}

	for _, idx := range perm {
		addr := addrs[idx]

		node, err := c.nodes.GetOrCreate(addr)
		if err != nil {
			if firstErr == nil {
				firstErr = err
			}
			continue
		}

		info, err := node.Client.Command(ctx).Result()
		if err == nil {
			return info, nil
		}
		if firstErr == nil {
			firstErr = err
		}
	}

	if firstErr == nil {
		panic("not reached")
	}
	return nil, firstErr
}

func (c *ClusterClient) cmdInfo(ctx context.Context, name string) *CommandInfo {
	cmdsInfo, err := c.cmdsInfoCache.Get(ctx)
	if err != nil {
		internal.Logger.Printf(context.TODO(), "getting command info: %s", err)
		return nil
	}

	info := cmdsInfo[name]
	if info == nil {
		internal.Logger.Printf(context.TODO(), "info for cmd=%s not found", name)
	}
	return info
}

func (c *ClusterClient) cmdSlot(ctx context.Context, cmd Cmder) int {
	args := cmd.Args()
	if args[0] == "cluster" && args[1] == "getkeysinslot" {
		return args[2].(int)
	}

	return cmdSlot(cmd, cmdFirstKeyPos(cmd))
}

func cmdSlot(cmd Cmder, pos int) int {
	if pos == 0 {
		return hashtag.RandomSlot()
	}
	firstKey := cmd.stringArg(pos)
	return hashtag.Slot(firstKey)
}

func (c *ClusterClient) cmdNode(
	ctx context.Context,
	cmdName string,
	slot int,
) (*clusterNode, error) {
	state, err := c.state.Get(ctx)
	if err != nil {
		return nil, err
	}

	if c.opt.ReadOnly {
		cmdInfo := c.cmdInfo(ctx, cmdName)
		if cmdInfo != nil && cmdInfo.ReadOnly {
			return c.slotReadOnlyNode(state, slot)
		}
	}
	return state.slotMasterNode(slot)
}

func (c *ClusterClient) slotReadOnlyNode(state *clusterState, slot int) (*clusterNode, error) {
	if c.opt.RouteByLatency {
		return state.slotClosestNode(slot)
	}
	if c.opt.RouteRandomly {
		return state.slotRandomNode(slot)
	}
	return state.slotSlaveNode(slot)
}

func (c *ClusterClient) slotMasterNode(ctx context.Context, slot int) (*clusterNode, error) {
	state, err := c.state.Get(ctx)
	if err != nil {
		return nil, err
	}
	return state.slotMasterNode(slot)
}

// SlaveForKey gets a client for a replica node to run any command on it.
// This is especially useful if we want to run a particular lua script which has
// only read only commands on the replica.
// This is because other redis commands generally have a flag that points that
// they are read only and automatically run on the replica nodes
// if ClusterOptions.ReadOnly flag is set to true.
func (c *ClusterClient) SlaveForKey(ctx context.Context, key string) (*Client, error) {
	state, err := c.state.Get(ctx)
	if err != nil {
		return nil, err
	}
	slot := hashtag.Slot(key)
	node, err := c.slotReadOnlyNode(state, slot)
	if err != nil {
		return nil, err
	}
	return node.Client, err
}

// MasterForKey return a client to the master node for a particular key.
func (c *ClusterClient) MasterForKey(ctx context.Context, key string) (*Client, error) {
	slot := hashtag.Slot(key)
	node, err := c.slotMasterNode(ctx, slot)
	if err != nil {
		return nil, err
	}
	return node.Client, err
}

func (c *ClusterClient) context(ctx context.Context) context.Context {
	if c.opt.ContextTimeoutEnabled {
		return ctx
	}
	return context.Background()
}

func appendUniqueNode(nodes []*clusterNode, node *clusterNode) []*clusterNode {
	for _, n := range nodes {
		if n == node {
			return nodes
		}
	}
	return append(nodes, node)
}

func appendIfNotExists(ss []string, es ...string) []string {
loop:
	for _, e := range es {
		for _, s := range ss {
			if s == e {
				continue loop
			}
		}
		ss = append(ss, e)
	}
	return ss
}

//------------------------------------------------------------------------------

type cmdsMap struct {
	mu sync.Mutex
	m  map[*clusterNode][]Cmder
}

func newCmdsMap() *cmdsMap {
	return &cmdsMap{
		m: make(map[*clusterNode][]Cmder),
	}
}

func (m *cmdsMap) Add(node *clusterNode, cmds ...Cmder) {
	m.mu.Lock()
	m.m[node] = append(m.m[node], cmds...)
	m.mu.Unlock()
}<|MERGE_RESOLUTION|>--- conflicted
+++ resolved
@@ -21,15 +21,11 @@
 	"github.com/dicedb/dicedb-go/internal/rand"
 )
 
-<<<<<<< HEAD
-var errClusterNoNodes = fmt.Errorf("err: cluster has no nodes")
-=======
 const (
 	minLatencyMeasurementInterval = 10 * time.Second
 )
 
-var errClusterNoNodes = fmt.Errorf("redis: cluster has no nodes")
->>>>>>> e63669e1
+var errClusterNoNodes = fmt.Errorf("err: cluster has no nodes")
 
 // ClusterOptions are used to configure a cluster client and should be
 // passed to NewClusterClient.
