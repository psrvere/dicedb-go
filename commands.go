--- conflicted
+++ resolved
@@ -238,13 +238,6 @@
 	XClaimJustID(ctx context.Context, a *XClaimArgs) *StringSliceCmd
 	XAutoClaim(ctx context.Context, a *XAutoClaimArgs) *XAutoClaimCmd
 	XAutoClaimJustID(ctx context.Context, a *XAutoClaimArgs) *XAutoClaimJustIDCmd
-<<<<<<< HEAD
-=======
-
-	// TODO: XTrim and XTrimApprox remove in v9.
-	XTrim(ctx context.Context, key string, maxLen int64) *IntCmd
-	XTrimApprox(ctx context.Context, key string, maxLen int64) *IntCmd
->>>>>>> 704212ea
 	XTrimMaxLen(ctx context.Context, key string, maxLen int64) *IntCmd
 	XTrimMaxLenApprox(ctx context.Context, key string, maxLen, limit int64) *IntCmd
 	XTrimMinID(ctx context.Context, key string, minID string) *IntCmd
@@ -256,35 +249,11 @@
 	BZPopMax(ctx context.Context, timeout time.Duration, keys ...string) *ZWithKeyCmd
 	BZPopMin(ctx context.Context, timeout time.Duration, keys ...string) *ZWithKeyCmd
 
-<<<<<<< HEAD
 	ZAdd(ctx context.Context, key string, members ...Z) *IntCmd
 	ZAddNX(ctx context.Context, key string, members ...Z) *IntCmd
 	ZAddXX(ctx context.Context, key string, members ...Z) *IntCmd
 	ZAddArgs(ctx context.Context, key string, args ZAddArgs) *IntCmd
 	ZAddArgsIncr(ctx context.Context, key string, args ZAddArgs) *FloatCmd
-=======
-	// TODO: remove
-	//		ZAddCh
-	//		ZIncr
-	//		ZAddNXCh
-	//		ZAddXXCh
-	//		ZIncrNX
-	//		ZIncrXX
-	// 	in v9.
-	// 	use ZAddArgs and ZAddArgsIncr.
-
-	ZAdd(ctx context.Context, key string, members ...*Z) *IntCmd
-	ZAddNX(ctx context.Context, key string, members ...*Z) *IntCmd
-	ZAddXX(ctx context.Context, key string, members ...*Z) *IntCmd
-	ZAddCh(ctx context.Context, key string, members ...*Z) *IntCmd
-	ZAddNXCh(ctx context.Context, key string, members ...*Z) *IntCmd
-	ZAddXXCh(ctx context.Context, key string, members ...*Z) *IntCmd
-	ZAddArgs(ctx context.Context, key string, args ZAddArgs) *IntCmd
-	ZAddArgsIncr(ctx context.Context, key string, args ZAddArgs) *FloatCmd
-	ZIncr(ctx context.Context, key string, member *Z) *FloatCmd
-	ZIncrNX(ctx context.Context, key string, member *Z) *FloatCmd
-	ZIncrXX(ctx context.Context, key string, member *Z) *FloatCmd
->>>>>>> 704212ea
 	ZCard(ctx context.Context, key string) *IntCmd
 	ZCount(ctx context.Context, key, min, max string) *IntCmd
 	ZLexCount(ctx context.Context, key, min, max string) *IntCmd
@@ -316,16 +285,10 @@
 	ZRevRank(ctx context.Context, key, member string) *IntCmd
 	ZScore(ctx context.Context, key, member string) *FloatCmd
 	ZUnionStore(ctx context.Context, dest string, store *ZStore) *IntCmd
-<<<<<<< HEAD
 	ZRandMember(ctx context.Context, key string, count int) *StringSliceCmd
 	ZRandMemberWithScores(ctx context.Context, key string, count int) *ZSliceCmd
 	ZUnion(ctx context.Context, store ZStore) *StringSliceCmd
 	ZUnionWithScores(ctx context.Context, store ZStore) *ZSliceCmd
-=======
-	ZUnion(ctx context.Context, store ZStore) *StringSliceCmd
-	ZUnionWithScores(ctx context.Context, store ZStore) *ZSliceCmd
-	ZRandMember(ctx context.Context, key string, count int, withScores bool) *StringSliceCmd
->>>>>>> 704212ea
 	ZDiff(ctx context.Context, keys ...string) *StringSliceCmd
 	ZDiffWithScores(ctx context.Context, keys ...string) *ZSliceCmd
 	ZDiffStore(ctx context.Context, destination string, keys ...string) *IntCmd
@@ -880,11 +843,7 @@
 }
 
 // Set Redis `SET key value [expiration]` command.
-<<<<<<< HEAD
 // Use expiration for `SETEx`-like behavior.
-=======
-// Use expiration for `SETEX`-like behavior.
->>>>>>> 704212ea
 //
 // Zero expiration means the key has no expiration time.
 // KeepTTL is a Redis KEEPTTL option to keep existing TTL, it requires your redis-server version >= 6.0,
@@ -960,13 +919,8 @@
 	return cmd
 }
 
-<<<<<<< HEAD
 // SetEx Redis `SETEx key expiration value` command.
 func (c cmdable) SetEx(ctx context.Context, key string, value interface{}, expiration time.Duration) *StatusCmd {
-=======
-// SetEX Redis `SETEX key expiration value` command.
-func (c cmdable) SetEX(ctx context.Context, key string, value interface{}, expiration time.Duration) *StatusCmd {
->>>>>>> 704212ea
 	cmd := NewStatusCmd(ctx, "setex", key, formatSec(ctx, expiration), value)
 	_ = c(ctx, cmd)
 	return cmd
@@ -1310,22 +1264,11 @@
 }
 
 // HRandField redis-server version >= 6.2.0.
-<<<<<<< HEAD
 func (c cmdable) HRandField(ctx context.Context, key string, count int) *StringSliceCmd {
 	cmd := NewStringSliceCmd(ctx, "hrandfield", key, count)
 	_ = c(ctx, cmd)
 	return cmd
 }
-=======
-func (c cmdable) HRandField(ctx context.Context, key string, count int, withValues bool) *StringSliceCmd {
-	args := make([]interface{}, 0, 4)
-
-	// Although count=0 is meaningless, redis accepts count=0.
-	args = append(args, "hrandfield", key, count)
-	if withValues {
-		args = append(args, "withvalues")
-	}
->>>>>>> 704212ea
 
 // HRandFieldWithValues redis-server version >= 6.2.0.
 func (c cmdable) HRandFieldWithValues(ctx context.Context, key string, count int) *KeyValueSliceCmd {
@@ -1723,15 +1666,7 @@
 	Stream     string
 	NoMkStream bool
 	MaxLen     int64 // MAXLEN N
-<<<<<<< HEAD
 	MinID      string
-=======
-
-	// Deprecated: use MaxLen+Approx, remove in v9.
-	MaxLenApprox int64 // MAXLEN ~ N
-
-	MinID string
->>>>>>> 704212ea
 	// Approx causes MaxLen and MinID to use "~" matcher (instead of "=").
 	Approx bool
 	Limit  int64
@@ -1754,12 +1689,6 @@
 		} else {
 			args = append(args, "maxlen", a.MaxLen)
 		}
-<<<<<<< HEAD
-=======
-	case a.MaxLenApprox > 0:
-		// TODO remove in v9.
-		args = append(args, "maxlen", "~", a.MaxLenApprox)
->>>>>>> 704212ea
 	case a.MinID != "":
 		if a.Approx {
 			args = append(args, "minid", "~", a.MinID)
@@ -2075,19 +2004,6 @@
 	return cmd
 }
 
-<<<<<<< HEAD
-=======
-// Deprecated: use XTrimMaxLen, remove in v9.
-func (c cmdable) XTrim(ctx context.Context, key string, maxLen int64) *IntCmd {
-	return c.xTrim(ctx, key, "maxlen", false, maxLen, 0)
-}
-
-// Deprecated: use XTrimMaxLenApprox, remove in v9.
-func (c cmdable) XTrimApprox(ctx context.Context, key string, maxLen int64) *IntCmd {
-	return c.xTrim(ctx, key, "maxlen", true, maxLen, 0)
-}
-
->>>>>>> 704212ea
 // XTrimMaxLen No `~` rules are used, `limit` cannot be used.
 // cmd: XTRIM key MAXLEN maxLen
 func (c cmdable) XTrimMaxLen(ctx context.Context, key string, maxLen int64) *IntCmd {
@@ -2230,7 +2146,6 @@
 	GT      bool
 	Ch      bool
 	Members []Z
-<<<<<<< HEAD
 }
 
 func (c cmdable) zAddArgs(key string, args ZAddArgs, incr bool) []interface{} {
@@ -2295,162 +2210,6 @@
 	return c.ZAddArgs(ctx, key, ZAddArgs{
 		XX:      true,
 		Members: members,
-=======
-}
-
-func (c cmdable) zAddArgs(key string, args ZAddArgs, incr bool) []interface{} {
-	a := make([]interface{}, 0, 6+2*len(args.Members))
-	a = append(a, "zadd", key)
-
-	// The GT, LT and NX options are mutually exclusive.
-	if args.NX {
-		a = append(a, "nx")
-	} else {
-		if args.XX {
-			a = append(a, "xx")
-		}
-		if args.GT {
-			a = append(a, "gt")
-		} else if args.LT {
-			a = append(a, "lt")
-		}
-	}
-	if args.Ch {
-		a = append(a, "ch")
-	}
-	if incr {
-		a = append(a, "incr")
-	}
-	for _, m := range args.Members {
-		a = append(a, m.Score)
-		a = append(a, m.Member)
-	}
-	return a
-}
-
-func (c cmdable) ZAddArgs(ctx context.Context, key string, args ZAddArgs) *IntCmd {
-	cmd := NewIntCmd(ctx, c.zAddArgs(key, args, false)...)
-	_ = c(ctx, cmd)
-	return cmd
-}
-
-func (c cmdable) ZAddArgsIncr(ctx context.Context, key string, args ZAddArgs) *FloatCmd {
-	cmd := NewFloatCmd(ctx, c.zAddArgs(key, args, true)...)
-	_ = c(ctx, cmd)
-	return cmd
-}
-
-// TODO: Compatible with v8 api, will be removed in v9.
-func (c cmdable) zAdd(ctx context.Context, key string, args ZAddArgs, members ...*Z) *IntCmd {
-	args.Members = make([]Z, len(members))
-	for i, m := range members {
-		args.Members[i] = *m
-	}
-	cmd := NewIntCmd(ctx, c.zAddArgs(key, args, false)...)
-	_ = c(ctx, cmd)
-	return cmd
-}
-
-// ZAdd Redis `ZADD key score member [score member ...]` command.
-func (c cmdable) ZAdd(ctx context.Context, key string, members ...*Z) *IntCmd {
-	return c.zAdd(ctx, key, ZAddArgs{}, members...)
-}
-
-// ZAddNX Redis `ZADD key NX score member [score member ...]` command.
-func (c cmdable) ZAddNX(ctx context.Context, key string, members ...*Z) *IntCmd {
-	return c.zAdd(ctx, key, ZAddArgs{
-		NX: true,
-	}, members...)
-}
-
-// ZAddXX Redis `ZADD key XX score member [score member ...]` command.
-func (c cmdable) ZAddXX(ctx context.Context, key string, members ...*Z) *IntCmd {
-	return c.zAdd(ctx, key, ZAddArgs{
-		XX: true,
-	}, members...)
-}
-
-// ZAddCh Redis `ZADD key CH score member [score member ...]` command.
-// Deprecated: Use
-//		client.ZAddArgs(ctx, ZAddArgs{
-//			Ch: true,
-//			Members: []Z,
-//		})
-//	remove in v9.
-func (c cmdable) ZAddCh(ctx context.Context, key string, members ...*Z) *IntCmd {
-	return c.zAdd(ctx, key, ZAddArgs{
-		Ch: true,
-	}, members...)
-}
-
-// ZAddNXCh Redis `ZADD key NX CH score member [score member ...]` command.
-// Deprecated: Use
-//		client.ZAddArgs(ctx, ZAddArgs{
-//			NX: true,
-//			Ch: true,
-//			Members: []Z,
-//		})
-//	remove in v9.
-func (c cmdable) ZAddNXCh(ctx context.Context, key string, members ...*Z) *IntCmd {
-	return c.zAdd(ctx, key, ZAddArgs{
-		NX: true,
-		Ch: true,
-	}, members...)
-}
-
-// ZAddXXCh Redis `ZADD key XX CH score member [score member ...]` command.
-// Deprecated: Use
-//		client.ZAddArgs(ctx, ZAddArgs{
-//			XX: true,
-//			Ch: true,
-//			Members: []Z,
-//		})
-//	remove in v9.
-func (c cmdable) ZAddXXCh(ctx context.Context, key string, members ...*Z) *IntCmd {
-	return c.zAdd(ctx, key, ZAddArgs{
-		XX: true,
-		Ch: true,
-	}, members...)
-}
-
-// ZIncr Redis `ZADD key INCR score member` command.
-// Deprecated: Use
-//		client.ZAddArgsIncr(ctx, ZAddArgs{
-//			Members: []Z,
-//		})
-//	remove in v9.
-func (c cmdable) ZIncr(ctx context.Context, key string, member *Z) *FloatCmd {
-	return c.ZAddArgsIncr(ctx, key, ZAddArgs{
-		Members: []Z{*member},
-	})
-}
-
-// ZIncrNX Redis `ZADD key NX INCR score member` command.
-// Deprecated: Use
-//		client.ZAddArgsIncr(ctx, ZAddArgs{
-//			NX: true,
-//			Members: []Z,
-//		})
-//	remove in v9.
-func (c cmdable) ZIncrNX(ctx context.Context, key string, member *Z) *FloatCmd {
-	return c.ZAddArgsIncr(ctx, key, ZAddArgs{
-		NX:      true,
-		Members: []Z{*member},
-	})
-}
-
-// ZIncrXX Redis `ZADD key XX INCR score member` command.
-// Deprecated: Use
-//		client.ZAddArgsIncr(ctx, ZAddArgs{
-//			XX: true,
-//			Members: []Z,
-//		})
-//	remove in v9.
-func (c cmdable) ZIncrXX(ctx context.Context, key string, member *Z) *FloatCmd {
-	return c.ZAddArgsIncr(ctx, key, ZAddArgs{
-		XX:      true,
-		Members: []Z{*member},
->>>>>>> 704212ea
 	})
 }
 
@@ -2624,7 +2383,6 @@
 		args = append(args, "byscore")
 	} else if z.ByLex {
 		args = append(args, "bylex")
-<<<<<<< HEAD
 	}
 	if z.Rev {
 		args = append(args, "rev")
@@ -2632,15 +2390,6 @@
 	if z.Offset != 0 || z.Count != 0 {
 		args = append(args, "limit", z.Offset, z.Count)
 	}
-=======
-	}
-	if z.Rev {
-		args = append(args, "rev")
-	}
-	if z.Offset != 0 || z.Count != 0 {
-		args = append(args, "limit", z.Offset, z.Count)
-	}
->>>>>>> 704212ea
 	return args
 }
 
@@ -2868,22 +2617,11 @@
 }
 
 // ZRandMember redis-server version >= 6.2.0.
-<<<<<<< HEAD
 func (c cmdable) ZRandMember(ctx context.Context, key string, count int) *StringSliceCmd {
 	cmd := NewStringSliceCmd(ctx, "zrandmember", key, count)
 	_ = c(ctx, cmd)
 	return cmd
 }
-=======
-func (c cmdable) ZRandMember(ctx context.Context, key string, count int, withScores bool) *StringSliceCmd {
-	args := make([]interface{}, 0, 4)
-
-	// Although count=0 is meaningless, redis accepts count=0.
-	args = append(args, "zrandmember", key, count)
-	if withScores {
-		args = append(args, "withscores")
-	}
->>>>>>> 704212ea
 
 // ZRandMemberWithScores redis-server version >= 6.2.0.
 func (c cmdable) ZRandMemberWithScores(ctx context.Context, key string, count int) *ZSliceCmd {
