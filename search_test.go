--- conflicted
+++ resolved
@@ -640,13 +640,8 @@
 	It("should FTSearch SkipInitialScan", Label("search", "ftsearch"), func() {
 		client.HSet(ctx, "doc1", "foo", "bar")
 
-<<<<<<< HEAD
 		text1 := &dicedb.FieldSchema{FieldName: "foo", FieldType: dicedb.SearchFieldTypeText}
-		val, err := client.FTCreate(ctx, "idx1", &dicedb.FTCreateOptions{SkipInitalScan: true}, text1).Result()
-=======
-		text1 := &redis.FieldSchema{FieldName: "foo", FieldType: redis.SearchFieldTypeText}
-		val, err := client.FTCreate(ctx, "idx1", &redis.FTCreateOptions{SkipInitialScan: true}, text1).Result()
->>>>>>> cc9bcb0c
+		val, err := client.FTCreate(ctx, "idx1", &dicedb.FTCreateOptions{SkipInitialScan: true}, text1).Result()
 		Expect(err).NotTo(HaveOccurred())
 		Expect(val).To(BeEquivalentTo("OK"))
 		WaitForIndexing(client, "idx1")
@@ -1025,20 +1020,20 @@
 	})
 
 	It("should test dialect 4", Label("search", "ftcreate", "ftsearch", "NonRedisEnterprise"), func() {
-		val, err := client.FTCreate(ctx, "idx1", &redis.FTCreateOptions{
+		val, err := client.FTCreate(ctx, "idx1", &dicedb.FTCreateOptions{
 			Prefix: []interface{}{"resource:"},
-		}, &redis.FieldSchema{
+		}, &dicedb.FieldSchema{
 			FieldName: "uuid",
-			FieldType: redis.SearchFieldTypeTag,
-		}, &redis.FieldSchema{
+			FieldType: dicedb.SearchFieldTypeTag,
+		}, &dicedb.FieldSchema{
 			FieldName: "tags",
-			FieldType: redis.SearchFieldTypeTag,
-		}, &redis.FieldSchema{
+			FieldType: dicedb.SearchFieldTypeTag,
+		}, &dicedb.FieldSchema{
 			FieldName: "description",
-			FieldType: redis.SearchFieldTypeText,
-		}, &redis.FieldSchema{
+			FieldType: dicedb.SearchFieldTypeText,
+		}, &dicedb.FieldSchema{
 			FieldName: "rating",
-			FieldType: redis.SearchFieldTypeNumeric,
+			FieldType: dicedb.SearchFieldTypeNumeric,
 		}).Result()
 		Expect(err).NotTo(HaveOccurred())
 		Expect(val).To(BeEquivalentTo("OK"))
@@ -1057,7 +1052,7 @@
 		})
 
 		res, err := client.FTSearchWithArgs(ctx, "idx1", "@uuid:{$uuid}",
-			&redis.FTSearchOptions{
+			&dicedb.FTSearchOptions{
 				DialectVersion: 2,
 				Params:         map[string]interface{}{"uuid": "123e4567-e89b-12d3-a456-426614174000"},
 			}).Result()
@@ -1066,7 +1061,7 @@
 		Expect(res.Docs[0].ID).To(BeEquivalentTo("resource:1"))
 
 		res, err = client.FTSearchWithArgs(ctx, "idx1", "@uuid:{$uuid}",
-			&redis.FTSearchOptions{
+			&dicedb.FTSearchOptions{
 				DialectVersion: 4,
 				Params:         map[string]interface{}{"uuid": "123e4567-e89b-12d3-a456-426614174000"},
 			}).Result()
@@ -1081,21 +1076,21 @@
 		})
 
 		// Create the index
-		ftCreateOptions := &redis.FTCreateOptions{
+		ftCreateOptions := &dicedb.FTCreateOptions{
 			Prefix: []interface{}{"test:"},
 		}
-		schema := []*redis.FieldSchema{
+		schema := []*dicedb.FieldSchema{
 			{
 				FieldName: "uuid",
-				FieldType: redis.SearchFieldTypeTag,
+				FieldType: dicedb.SearchFieldTypeTag,
 			},
 			{
 				FieldName: "email",
-				FieldType: redis.SearchFieldTypeTag,
+				FieldType: dicedb.SearchFieldTypeTag,
 			},
 			{
 				FieldName: "num",
-				FieldType: redis.SearchFieldTypeNumeric,
+				FieldType: dicedb.SearchFieldTypeNumeric,
 			},
 		}
 
@@ -1103,7 +1098,7 @@
 		Expect(err).NotTo(HaveOccurred())
 		Expect(val).To(Equal("OK"))
 
-		ftSearchOptions := &redis.FTSearchOptions{
+		ftSearchOptions := &dicedb.FTSearchOptions{
 			DialectVersion: 4,
 			Params: map[string]interface{}{
 				"uuid":  "3d3586fe-0416-4572-8ce",
@@ -1156,9 +1151,9 @@
 	})
 
 	It("should create search index with FLOAT16 and BFLOAT16 vectors", Label("search", "ftcreate", "NonRedisEnterprise"), func() {
-		val, err := client.FTCreate(ctx, "index", &redis.FTCreateOptions{},
-			&redis.FieldSchema{FieldName: "float16", FieldType: redis.SearchFieldTypeVector, VectorArgs: &redis.FTVectorArgs{FlatOptions: &redis.FTFlatOptions{Type: "FLOAT16", Dim: 768, DistanceMetric: "COSINE"}}},
-			&redis.FieldSchema{FieldName: "bfloat16", FieldType: redis.SearchFieldTypeVector, VectorArgs: &redis.FTVectorArgs{FlatOptions: &redis.FTFlatOptions{Type: "BFLOAT16", Dim: 768, DistanceMetric: "COSINE"}}},
+		val, err := client.FTCreate(ctx, "index", &dicedb.FTCreateOptions{},
+			&dicedb.FieldSchema{FieldName: "float16", FieldType: dicedb.SearchFieldTypeVector, VectorArgs: &dicedb.FTVectorArgs{FlatOptions: &dicedb.FTFlatOptions{Type: "FLOAT16", Dim: 768, DistanceMetric: "COSINE"}}},
+			&dicedb.FieldSchema{FieldName: "bfloat16", FieldType: dicedb.SearchFieldTypeVector, VectorArgs: &dicedb.FTVectorArgs{FlatOptions: &dicedb.FTFlatOptions{Type: "BFLOAT16", Dim: 768, DistanceMetric: "COSINE"}}},
 		).Result()
 		Expect(err).NotTo(HaveOccurred())
 		Expect(val).To(BeEquivalentTo("OK"))
@@ -1166,9 +1161,9 @@
 	})
 
 	It("should test geoshapes query intersects and disjoint", Label("NonRedisEnterprise"), func() {
-		_, err := client.FTCreate(ctx, "idx1", &redis.FTCreateOptions{}, &redis.FieldSchema{
+		_, err := client.FTCreate(ctx, "idx1", &dicedb.FTCreateOptions{}, &dicedb.FieldSchema{
 			FieldName:         "g",
-			FieldType:         redis.SearchFieldTypeGeoShape,
+			FieldType:         dicedb.SearchFieldTypeGeoShape,
 			GeoShapeFieldType: "FLAT",
 		}).Result()
 		Expect(err).NotTo(HaveOccurred())
@@ -1179,7 +1174,7 @@
 		client.HSet(ctx, "doc_polygon2", "g", "POLYGON ((60 60, 65 75, 70 70, 65 55, 60 60))")
 
 		intersection, err := client.FTSearchWithArgs(ctx, "idx1", "@g:[intersects $shape]",
-			&redis.FTSearchOptions{
+			&dicedb.FTSearchOptions{
 				DialectVersion: 3,
 				Params:         map[string]interface{}{"shape": "POLYGON((15 15, 75 15, 50 70, 20 40, 15 15))"},
 			}).Result()
@@ -1187,7 +1182,7 @@
 		_assert_geosearch_result(&intersection, []string{"doc_point2", "doc_polygon1"})
 
 		disjunction, err := client.FTSearchWithArgs(ctx, "idx1", "@g:[disjoint $shape]",
-			&redis.FTSearchOptions{
+			&dicedb.FTSearchOptions{
 				DialectVersion: 3,
 				Params:         map[string]interface{}{"shape": "POLYGON((15 15, 75 15, 50 70, 20 40, 15 15))"},
 			}).Result()
@@ -1196,9 +1191,9 @@
 	})
 
 	It("should test geoshapes query contains and within", func() {
-		_, err := client.FTCreate(ctx, "idx2", &redis.FTCreateOptions{}, &redis.FieldSchema{
+		_, err := client.FTCreate(ctx, "idx2", &dicedb.FTCreateOptions{}, &dicedb.FieldSchema{
 			FieldName:         "g",
-			FieldType:         redis.SearchFieldTypeGeoShape,
+			FieldType:         dicedb.SearchFieldTypeGeoShape,
 			GeoShapeFieldType: "FLAT",
 		}).Result()
 		Expect(err).NotTo(HaveOccurred())
@@ -1209,7 +1204,7 @@
 		client.HSet(ctx, "doc_polygon2", "g", "POLYGON ((60 60, 65 75, 70 70, 65 55, 60 60))")
 
 		containsA, err := client.FTSearchWithArgs(ctx, "idx2", "@g:[contains $shape]",
-			&redis.FTSearchOptions{
+			&dicedb.FTSearchOptions{
 				DialectVersion: 3,
 				Params:         map[string]interface{}{"shape": "POINT(25 25)"},
 			}).Result()
@@ -1217,7 +1212,7 @@
 		_assert_geosearch_result(&containsA, []string{"doc_polygon1"})
 
 		containsB, err := client.FTSearchWithArgs(ctx, "idx2", "@g:[contains $shape]",
-			&redis.FTSearchOptions{
+			&dicedb.FTSearchOptions{
 				DialectVersion: 3,
 				Params:         map[string]interface{}{"shape": "POLYGON((24 24, 24 26, 25 25, 24 24))"},
 			}).Result()
@@ -1225,7 +1220,7 @@
 		_assert_geosearch_result(&containsB, []string{"doc_polygon1"})
 
 		within, err := client.FTSearchWithArgs(ctx, "idx2", "@g:[within $shape]",
-			&redis.FTSearchOptions{
+			&dicedb.FTSearchOptions{
 				DialectVersion: 3,
 				Params:         map[string]interface{}{"shape": "POLYGON((15 15, 75 15, 50 70, 20 40, 15 15))"},
 			}).Result()
@@ -1234,10 +1229,10 @@
 	})
 
 	It("should search missing fields", Label("search", "ftcreate", "ftsearch", "NonRedisEnterprise"), func() {
-		val, err := client.FTCreate(ctx, "idx1", &redis.FTCreateOptions{Prefix: []interface{}{"property:"}},
-			&redis.FieldSchema{FieldName: "title", FieldType: redis.SearchFieldTypeText, Sortable: true},
-			&redis.FieldSchema{FieldName: "features", FieldType: redis.SearchFieldTypeTag, IndexMissing: true},
-			&redis.FieldSchema{FieldName: "description", FieldType: redis.SearchFieldTypeText, IndexMissing: true}).Result()
+		val, err := client.FTCreate(ctx, "idx1", &dicedb.FTCreateOptions{Prefix: []interface{}{"property:"}},
+			&dicedb.FieldSchema{FieldName: "title", FieldType: dicedb.SearchFieldTypeText, Sortable: true},
+			&dicedb.FieldSchema{FieldName: "features", FieldType: dicedb.SearchFieldTypeTag, IndexMissing: true},
+			&dicedb.FieldSchema{FieldName: "description", FieldType: dicedb.SearchFieldTypeText, IndexMissing: true}).Result()
 		Expect(err).NotTo(HaveOccurred())
 		Expect(val).To(BeEquivalentTo("OK"))
 		WaitForIndexing(client, "idx1")
@@ -1258,30 +1253,30 @@
 			"features": "beachfront,sun deck",
 		})
 
-		res, err := client.FTSearchWithArgs(ctx, "idx1", "ismissing(@features)", &redis.FTSearchOptions{DialectVersion: 4, Return: []redis.FTSearchReturn{{FieldName: "id"}}, NoContent: true}).Result()
+		res, err := client.FTSearchWithArgs(ctx, "idx1", "ismissing(@features)", &dicedb.FTSearchOptions{DialectVersion: 4, Return: []dicedb.FTSearchReturn{{FieldName: "id"}}, NoContent: true}).Result()
 		Expect(err).NotTo(HaveOccurred())
 		Expect(res.Docs[0].ID).To(BeEquivalentTo("property:2"))
 
-		res, err = client.FTSearchWithArgs(ctx, "idx1", "-ismissing(@features)", &redis.FTSearchOptions{DialectVersion: 4, Return: []redis.FTSearchReturn{{FieldName: "id"}}, NoContent: true}).Result()
+		res, err = client.FTSearchWithArgs(ctx, "idx1", "-ismissing(@features)", &dicedb.FTSearchOptions{DialectVersion: 4, Return: []dicedb.FTSearchReturn{{FieldName: "id"}}, NoContent: true}).Result()
 		Expect(err).NotTo(HaveOccurred())
 		Expect(res.Docs[0].ID).To(BeEquivalentTo("property:1"))
 		Expect(res.Docs[1].ID).To(BeEquivalentTo("property:3"))
 
-		res, err = client.FTSearchWithArgs(ctx, "idx1", "ismissing(@description)", &redis.FTSearchOptions{DialectVersion: 4, Return: []redis.FTSearchReturn{{FieldName: "id"}}, NoContent: true}).Result()
+		res, err = client.FTSearchWithArgs(ctx, "idx1", "ismissing(@description)", &dicedb.FTSearchOptions{DialectVersion: 4, Return: []dicedb.FTSearchReturn{{FieldName: "id"}}, NoContent: true}).Result()
 		Expect(err).NotTo(HaveOccurred())
 		Expect(res.Docs[0].ID).To(BeEquivalentTo("property:3"))
 
-		res, err = client.FTSearchWithArgs(ctx, "idx1", "-ismissing(@description)", &redis.FTSearchOptions{DialectVersion: 4, Return: []redis.FTSearchReturn{{FieldName: "id"}}, NoContent: true}).Result()
+		res, err = client.FTSearchWithArgs(ctx, "idx1", "-ismissing(@description)", &dicedb.FTSearchOptions{DialectVersion: 4, Return: []dicedb.FTSearchReturn{{FieldName: "id"}}, NoContent: true}).Result()
 		Expect(err).NotTo(HaveOccurred())
 		Expect(res.Docs[0].ID).To(BeEquivalentTo("property:1"))
 		Expect(res.Docs[1].ID).To(BeEquivalentTo("property:2"))
 	})
 
 	It("should search empty fields", Label("search", "ftcreate", "ftsearch", "NonRedisEnterprise"), func() {
-		val, err := client.FTCreate(ctx, "idx1", &redis.FTCreateOptions{Prefix: []interface{}{"property:"}},
-			&redis.FieldSchema{FieldName: "title", FieldType: redis.SearchFieldTypeText, Sortable: true},
-			&redis.FieldSchema{FieldName: "features", FieldType: redis.SearchFieldTypeTag, IndexEmpty: true},
-			&redis.FieldSchema{FieldName: "description", FieldType: redis.SearchFieldTypeText, IndexEmpty: true}).Result()
+		val, err := client.FTCreate(ctx, "idx1", &dicedb.FTCreateOptions{Prefix: []interface{}{"property:"}},
+			&dicedb.FieldSchema{FieldName: "title", FieldType: dicedb.SearchFieldTypeText, Sortable: true},
+			&dicedb.FieldSchema{FieldName: "features", FieldType: dicedb.SearchFieldTypeTag, IndexEmpty: true},
+			&dicedb.FieldSchema{FieldName: "description", FieldType: dicedb.SearchFieldTypeText, IndexEmpty: true}).Result()
 		Expect(err).NotTo(HaveOccurred())
 		Expect(val).To(BeEquivalentTo("OK"))
 		WaitForIndexing(client, "idx1")
@@ -1304,27 +1299,27 @@
 			"description": "",
 		})
 
-		res, err := client.FTSearchWithArgs(ctx, "idx1", "@features:{\"\"}", &redis.FTSearchOptions{DialectVersion: 4, Return: []redis.FTSearchReturn{{FieldName: "id"}}, NoContent: true}).Result()
+		res, err := client.FTSearchWithArgs(ctx, "idx1", "@features:{\"\"}", &dicedb.FTSearchOptions{DialectVersion: 4, Return: []dicedb.FTSearchReturn{{FieldName: "id"}}, NoContent: true}).Result()
 		Expect(err).NotTo(HaveOccurred())
 		Expect(res.Docs[0].ID).To(BeEquivalentTo("property:2"))
 
-		res, err = client.FTSearchWithArgs(ctx, "idx1", "-@features:{\"\"}", &redis.FTSearchOptions{DialectVersion: 4, Return: []redis.FTSearchReturn{{FieldName: "id"}}, NoContent: true}).Result()
+		res, err = client.FTSearchWithArgs(ctx, "idx1", "-@features:{\"\"}", &dicedb.FTSearchOptions{DialectVersion: 4, Return: []dicedb.FTSearchReturn{{FieldName: "id"}}, NoContent: true}).Result()
 		Expect(err).NotTo(HaveOccurred())
 		Expect(res.Docs[0].ID).To(BeEquivalentTo("property:1"))
 		Expect(res.Docs[1].ID).To(BeEquivalentTo("property:3"))
 
-		res, err = client.FTSearchWithArgs(ctx, "idx1", "@description:''", &redis.FTSearchOptions{DialectVersion: 4, Return: []redis.FTSearchReturn{{FieldName: "id"}}, NoContent: true}).Result()
+		res, err = client.FTSearchWithArgs(ctx, "idx1", "@description:''", &dicedb.FTSearchOptions{DialectVersion: 4, Return: []dicedb.FTSearchReturn{{FieldName: "id"}}, NoContent: true}).Result()
 		Expect(err).NotTo(HaveOccurred())
 		Expect(res.Docs[0].ID).To(BeEquivalentTo("property:3"))
 
-		res, err = client.FTSearchWithArgs(ctx, "idx1", "-@description:''", &redis.FTSearchOptions{DialectVersion: 4, Return: []redis.FTSearchReturn{{FieldName: "id"}}, NoContent: true}).Result()
+		res, err = client.FTSearchWithArgs(ctx, "idx1", "-@description:''", &dicedb.FTSearchOptions{DialectVersion: 4, Return: []dicedb.FTSearchReturn{{FieldName: "id"}}, NoContent: true}).Result()
 		Expect(err).NotTo(HaveOccurred())
 		Expect(res.Docs[0].ID).To(BeEquivalentTo("property:1"))
 		Expect(res.Docs[1].ID).To(BeEquivalentTo("property:2"))
 	})
 })
 
-func _assert_geosearch_result(result *redis.FTSearchResult, expectedDocIDs []string) {
+func _assert_geosearch_result(result *dicedb.FTSearchResult, expectedDocIDs []string) {
 	ids := make([]string, len(result.Docs))
 	for i, doc := range result.Docs {
 		ids[i] = doc.ID
@@ -1334,7 +1329,7 @@
 }
 
 // It("should FTProfile Search and Aggregate", Label("search", "ftprofile"), func() {
-// 	val, err := client.FTCreate(ctx, "idx1", &redis.FTCreateOptions{}, &redis.FieldSchema{FieldName: "t", FieldType: redis.SearchFieldTypeText}).Result()
+// 	val, err := client.FTCreate(ctx, "idx1", &dicedb.FTCreateOptions{}, &dicedb.FieldSchema{FieldName: "t", FieldType: dicedb.SearchFieldTypeText}).Result()
 // 	Expect(err).NotTo(HaveOccurred())
 // 	Expect(val).To(BeEquivalentTo("OK"))
 // 	WaitForIndexing(client, "idx1")
@@ -1343,7 +1338,7 @@
 // 	client.HSet(ctx, "2", "t", "world")
 
 // 	// FTProfile Search
-// 	query := redis.FTSearchQuery("hello|world", &redis.FTSearchOptions{NoContent: true})
+// 	query := dicedb.FTSearchQuery("hello|world", &dicedb.FTSearchOptions{NoContent: true})
 // 	res1, err := client.FTProfile(ctx, "idx1", false, query).Result()
 // 	Expect(err).NotTo(HaveOccurred())
 // 	panic(res1)
@@ -1355,9 +1350,9 @@
 // Expect(iterProfile0["Type"]).To(BeEquivalentTo("UNION"))
 
 // // FTProfile Aggregate
-// aggQuery := redis.FTAggregateQuery("*", &redis.FTAggregateOptions{
-// 	Load:  []redis.FTAggregateLoad{{Field: "t"}},
-// 	Apply: []redis.FTAggregateApply{{Field: "startswith(@t, 'hel')", As: "prefix"}}})
+// aggQuery := dicedb.FTAggregateQuery("*", &dicedb.FTAggregateOptions{
+// 	Load:  []dicedb.FTAggregateLoad{{Field: "t"}},
+// 	Apply: []dicedb.FTAggregateApply{{Field: "startswith(@t, 'hel')", As: "prefix"}}})
 // res2, err := client.FTProfile(ctx, "idx1", false, aggQuery).Result()
 // Expect(err).NotTo(HaveOccurred())
 // Expect(len(res2["results"].([]interface{}))).To(BeEquivalentTo(2))
@@ -1368,7 +1363,7 @@
 // })
 
 // 	It("should FTProfile Search Limited", Label("search", "ftprofile"), func() {
-// 		val, err := client.FTCreate(ctx, "idx1", &redis.FTCreateOptions{}, &redis.FieldSchema{FieldName: "t", FieldType: redis.SearchFieldTypeText}).Result()
+// 		val, err := client.FTCreate(ctx, "idx1", &dicedb.FTCreateOptions{}, &dicedb.FieldSchema{FieldName: "t", FieldType: dicedb.SearchFieldTypeText}).Result()
 // 		Expect(err).NotTo(HaveOccurred())
 // 		Expect(val).To(BeEquivalentTo("OK"))
 // 		WaitForIndexing(client, "idx1")
@@ -1379,7 +1374,7 @@
 // 		client.HSet(ctx, "4", "t", "helowa")
 
 // 		// FTProfile Search
-// 		query := redis.FTSearchQuery("%hell% hel*", &redis.FTSearchOptions{})
+// 		query := dicedb.FTSearchQuery("%hell% hel*", &dicedb.FTSearchOptions{})
 // 		res1, err := client.FTProfile(ctx, "idx1", true, query).Result()
 // 		Expect(err).NotTo(HaveOccurred())
 // 		resProfile := res1["profile"].(map[interface{}]interface{})
@@ -1391,10 +1386,10 @@
 // 	})
 
 // 	It("should FTProfile Search query params", Label("search", "ftprofile"), func() {
-// 		hnswOptions := &redis.FTHNSWOptions{Type: "FLOAT32", Dim: 2, DistanceMetric: "L2"}
+// 		hnswOptions := &dicedb.FTHNSWOptions{Type: "FLOAT32", Dim: 2, DistanceMetric: "L2"}
 // 		val, err := client.FTCreate(ctx, "idx1",
-// 			&redis.FTCreateOptions{},
-// 			&redis.FieldSchema{FieldName: "v", FieldType: redis.SearchFieldTypeVector, VectorArgs: &redis.FTVectorArgs{HNSWOptions: hnswOptions}}).Result()
+// 			&dicedb.FTCreateOptions{},
+// 			&dicedb.FieldSchema{FieldName: "v", FieldType: dicedb.SearchFieldTypeVector, VectorArgs: &dicedb.FTVectorArgs{HNSWOptions: hnswOptions}}).Result()
 // 		Expect(err).NotTo(HaveOccurred())
 // 		Expect(val).To(BeEquivalentTo("OK"))
 // 		WaitForIndexing(client, "idx1")
@@ -1404,19 +1399,19 @@
 // 		client.HSet(ctx, "c", "v", "aaaaabaa")
 
 // 		// FTProfile Search
-// 		searchOptions := &redis.FTSearchOptions{
-// 			Return:         []redis.FTSearchReturn{{FieldName: "__v_score"}},
-// 			SortBy:         []redis.FTSearchSortBy{{FieldName: "__v_score", Asc: true}},
+// 		searchOptions := &dicedb.FTSearchOptions{
+// 			Return:         []dicedb.FTSearchReturn{{FieldName: "__v_score"}},
+// 			SortBy:         []dicedb.FTSearchSortBy{{FieldName: "__v_score", Asc: true}},
 // 			DialectVersion: 2,
 // 			Params:         map[string]interface{}{"vec": "aaaaaaaa"},
 // 		}
-// 		query := redis.FTSearchQuery("*=>[KNN 2 @v $vec]", searchOptions)
+// 		query := dicedb.FTSearchQuery("*=>[KNN 2 @v $vec]", searchOptions)
 // 		res1, err := client.FTProfile(ctx, "idx1", false, query).Result()
 // 		Expect(err).NotTo(HaveOccurred())
 // 		resProfile := res1["profile"].(map[interface{}]interface{})
 // 		iterProfile0 := resProfile["Iterators profile"].([]interface{})[0].(map[interface{}]interface{})
 // 		Expect(iterProfile0["Counter"]).To(BeEquivalentTo(2))
-// 		Expect(iterProfile0["Type"]).To(BeEquivalentTo(redis.SearchFieldTypeVector.String()))
+// 		Expect(iterProfile0["Type"]).To(BeEquivalentTo(dicedb.SearchFieldTypeVector.String()))
 // 		Expect(res1["total_results"]).To(BeEquivalentTo(2))
 // 		results0 := res1["results"].([]interface{})[0].(map[interface{}]interface{})
 // 		Expect(results0["id"]).To(BeEquivalentTo("a"))
@@ -1425,12 +1420,12 @@
 
 var _ = Describe("RediSearch commands Resp 3", Label("search"), func() {
 	ctx := context.TODO()
-	var client *redis.Client
-	var client2 *redis.Client
+	var client *dicedb.Client
+	var client2 *dicedb.Client
 
 	BeforeEach(func() {
-		client = redis.NewClient(&redis.Options{Addr: ":6379", Protocol: 3, UnstableResp3: true})
-		client2 = redis.NewClient(&redis.Options{Addr: ":6379", Protocol: 3})
+		client = dicedb.NewClient(&dicedb.Options{Addr: ":6379", Protocol: 3, UnstableResp3: true})
+		client2 = dicedb.NewClient(&dicedb.Options{Addr: ":6379", Protocol: 3})
 		Expect(client.FlushDB(ctx).Err()).NotTo(HaveOccurred())
 	})
 
@@ -1439,9 +1434,9 @@
 	})
 
 	It("should handle FTAggregate with Unstable RESP3 Search Module and without stability", Label("search", "ftcreate", "ftaggregate"), func() {
-		text1 := &redis.FieldSchema{FieldName: "PrimaryKey", FieldType: redis.SearchFieldTypeText, Sortable: true}
-		num1 := &redis.FieldSchema{FieldName: "CreatedDateTimeUTC", FieldType: redis.SearchFieldTypeNumeric, Sortable: true}
-		val, err := client.FTCreate(ctx, "idx1", &redis.FTCreateOptions{}, text1, num1).Result()
+		text1 := &dicedb.FieldSchema{FieldName: "PrimaryKey", FieldType: dicedb.SearchFieldTypeText, Sortable: true}
+		num1 := &dicedb.FieldSchema{FieldName: "CreatedDateTimeUTC", FieldType: dicedb.SearchFieldTypeNumeric, Sortable: true}
+		val, err := client.FTCreate(ctx, "idx1", &dicedb.FTCreateOptions{}, text1, num1).Result()
 		Expect(err).NotTo(HaveOccurred())
 		Expect(val).To(BeEquivalentTo("OK"))
 		WaitForIndexing(client, "idx1")
@@ -1449,7 +1444,7 @@
 		client.HSet(ctx, "doc1", "PrimaryKey", "9::362330", "CreatedDateTimeUTC", "637387878524969984")
 		client.HSet(ctx, "doc2", "PrimaryKey", "9::362329", "CreatedDateTimeUTC", "637387875859270016")
 
-		options := &redis.FTAggregateOptions{Apply: []redis.FTAggregateApply{{Field: "@CreatedDateTimeUTC * 10", As: "CreatedDateTimeUTC"}}}
+		options := &dicedb.FTAggregateOptions{Apply: []dicedb.FTAggregateApply{{Field: "@CreatedDateTimeUTC * 10", As: "CreatedDateTimeUTC"}}}
 		res, err := client.FTAggregateWithArgs(ctx, "idx1", "*", options).RawResult()
 		results := res.(map[interface{}]interface{})["results"].([]interface{})
 		Expect(results[0].(map[interface{}]interface{})["extra_attributes"].(map[interface{}]interface{})["CreatedDateTimeUTC"]).
@@ -1465,7 +1460,7 @@
 
 		// Test with UnstableResp3 false
 		Expect(func() {
-			options = &redis.FTAggregateOptions{Apply: []redis.FTAggregateApply{{Field: "@CreatedDateTimeUTC * 10", As: "CreatedDateTimeUTC"}}}
+			options = &dicedb.FTAggregateOptions{Apply: []dicedb.FTAggregateApply{{Field: "@CreatedDateTimeUTC * 10", As: "CreatedDateTimeUTC"}}}
 			rawRes, _ := client2.FTAggregateWithArgs(ctx, "idx1", "*", options).RawResult()
 			rawVal = client2.FTAggregateWithArgs(ctx, "idx1", "*", options).RawVal()
 			Expect(rawRes).To(BeNil())
@@ -1475,7 +1470,7 @@
 	})
 
 	It("should handle FTInfo with Unstable RESP3 Search Module and without stability", Label("search", "ftcreate", "ftinfo"), func() {
-		val, err := client.FTCreate(ctx, "idx1", &redis.FTCreateOptions{}, &redis.FieldSchema{FieldName: "txt", FieldType: redis.SearchFieldTypeText, Sortable: true, NoStem: true}).Result()
+		val, err := client.FTCreate(ctx, "idx1", &dicedb.FTCreateOptions{}, &dicedb.FieldSchema{FieldName: "txt", FieldType: dicedb.SearchFieldTypeText, Sortable: true, NoStem: true}).Result()
 		Expect(err).NotTo(HaveOccurred())
 		Expect(val).To(BeEquivalentTo("OK"))
 		WaitForIndexing(client, "idx1")
@@ -1501,9 +1496,9 @@
 	})
 
 	It("should handle FTSpellCheck with Unstable RESP3 Search Module and without stability", Label("search", "ftcreate", "ftspellcheck"), func() {
-		text1 := &redis.FieldSchema{FieldName: "f1", FieldType: redis.SearchFieldTypeText}
-		text2 := &redis.FieldSchema{FieldName: "f2", FieldType: redis.SearchFieldTypeText}
-		val, err := client.FTCreate(ctx, "idx1", &redis.FTCreateOptions{}, text1, text2).Result()
+		text1 := &dicedb.FieldSchema{FieldName: "f1", FieldType: dicedb.SearchFieldTypeText}
+		text2 := &dicedb.FieldSchema{FieldName: "f2", FieldType: dicedb.SearchFieldTypeText}
+		val, err := client.FTCreate(ctx, "idx1", &dicedb.FTCreateOptions{}, text1, text2).Result()
 		Expect(err).NotTo(HaveOccurred())
 		Expect(val).To(BeEquivalentTo("OK"))
 		WaitForIndexing(client, "idx1")
@@ -1528,35 +1523,35 @@
 	})
 
 	It("should handle FTSearch with Unstable RESP3 Search Module and without stability", Label("search", "ftcreate", "ftsearch"), func() {
-		val, err := client.FTCreate(ctx, "txt", &redis.FTCreateOptions{StopWords: []interface{}{"foo", "bar", "baz"}}, &redis.FieldSchema{FieldName: "txt", FieldType: redis.SearchFieldTypeText}).Result()
+		val, err := client.FTCreate(ctx, "txt", &dicedb.FTCreateOptions{StopWords: []interface{}{"foo", "bar", "baz"}}, &dicedb.FieldSchema{FieldName: "txt", FieldType: dicedb.SearchFieldTypeText}).Result()
 		Expect(err).NotTo(HaveOccurred())
 		Expect(val).To(BeEquivalentTo("OK"))
 		WaitForIndexing(client, "txt")
 		client.HSet(ctx, "doc1", "txt", "foo baz")
 		client.HSet(ctx, "doc2", "txt", "hello world")
-		res1, err := client.FTSearchWithArgs(ctx, "txt", "foo bar", &redis.FTSearchOptions{NoContent: true}).RawResult()
-		val1 := client.FTSearchWithArgs(ctx, "txt", "foo bar", &redis.FTSearchOptions{NoContent: true}).RawVal()
+		res1, err := client.FTSearchWithArgs(ctx, "txt", "foo bar", &dicedb.FTSearchOptions{NoContent: true}).RawResult()
+		val1 := client.FTSearchWithArgs(ctx, "txt", "foo bar", &dicedb.FTSearchOptions{NoContent: true}).RawVal()
 		Expect(err).NotTo(HaveOccurred())
 		Expect(val1).To(BeEquivalentTo(res1))
 		totalResults := res1.(map[interface{}]interface{})["total_results"]
 		Expect(totalResults).To(BeEquivalentTo(int64(0)))
-		res2, err := client.FTSearchWithArgs(ctx, "txt", "foo bar hello world", &redis.FTSearchOptions{NoContent: true}).RawResult()
+		res2, err := client.FTSearchWithArgs(ctx, "txt", "foo bar hello world", &dicedb.FTSearchOptions{NoContent: true}).RawResult()
 		Expect(err).NotTo(HaveOccurred())
 		totalResults2 := res2.(map[interface{}]interface{})["total_results"]
 		Expect(totalResults2).To(BeEquivalentTo(int64(1)))
 
 		// Test with UnstableResp3 false
 		Expect(func() {
-			rawRes2, _ := client2.FTSearchWithArgs(ctx, "txt", "foo bar hello world", &redis.FTSearchOptions{NoContent: true}).RawResult()
-			rawVal2 := client2.FTSearchWithArgs(ctx, "txt", "foo bar hello world", &redis.FTSearchOptions{NoContent: true}).RawVal()
+			rawRes2, _ := client2.FTSearchWithArgs(ctx, "txt", "foo bar hello world", &dicedb.FTSearchOptions{NoContent: true}).RawResult()
+			rawVal2 := client2.FTSearchWithArgs(ctx, "txt", "foo bar hello world", &dicedb.FTSearchOptions{NoContent: true}).RawVal()
 			Expect(rawRes2).To(BeNil())
 			Expect(rawVal2).To(BeNil())
 		}).Should(Panic())
 	})
 	It("should handle FTSynDump with Unstable RESP3 Search Module and without stability", Label("search", "ftsyndump"), func() {
-		text1 := &redis.FieldSchema{FieldName: "title", FieldType: redis.SearchFieldTypeText}
-		text2 := &redis.FieldSchema{FieldName: "body", FieldType: redis.SearchFieldTypeText}
-		val, err := client.FTCreate(ctx, "idx1", &redis.FTCreateOptions{OnHash: true}, text1, text2).Result()
+		text1 := &dicedb.FieldSchema{FieldName: "title", FieldType: dicedb.SearchFieldTypeText}
+		text2 := &dicedb.FieldSchema{FieldName: "body", FieldType: dicedb.SearchFieldTypeText}
+		val, err := client.FTCreate(ctx, "idx1", &dicedb.FTCreateOptions{OnHash: true}, text1, text2).Result()
 		Expect(err).NotTo(HaveOccurred())
 		Expect(val).To(BeEquivalentTo("OK"))
 		WaitForIndexing(client, "idx1")
@@ -1589,10 +1584,10 @@
 	})
 
 	It("should test not affected Resp 3 Search method - FTExplain", Label("search", "ftexplain"), func() {
-		text1 := &redis.FieldSchema{FieldName: "f1", FieldType: redis.SearchFieldTypeText}
-		text2 := &redis.FieldSchema{FieldName: "f2", FieldType: redis.SearchFieldTypeText}
-		text3 := &redis.FieldSchema{FieldName: "f3", FieldType: redis.SearchFieldTypeText}
-		val, err := client.FTCreate(ctx, "txt", &redis.FTCreateOptions{}, text1, text2, text3).Result()
+		text1 := &dicedb.FieldSchema{FieldName: "f1", FieldType: dicedb.SearchFieldTypeText}
+		text2 := &dicedb.FieldSchema{FieldName: "f2", FieldType: dicedb.SearchFieldTypeText}
+		text3 := &dicedb.FieldSchema{FieldName: "f3", FieldType: dicedb.SearchFieldTypeText}
+		val, err := client.FTCreate(ctx, "txt", &dicedb.FTCreateOptions{}, text1, text2, text3).Result()
 		Expect(err).NotTo(HaveOccurred())
 		Expect(val).To(BeEquivalentTo("OK"))
 		WaitForIndexing(client, "txt")
