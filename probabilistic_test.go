//go:build !skiptest

package dicedb_test

import (
	"context"
	"fmt"
	"math"

	. "github.com/bsm/ginkgo/v2"
	. "github.com/bsm/gomega"

	"github.com/dicedb/dicedb-go"
)

var _ = Describe("Probabilistic commands", Label("probabilistic"), func() {
	ctx := context.TODO()
<<<<<<< HEAD
	var client *dicedb.Client

	BeforeEach(func() {
		client = dicedb.NewClient(&dicedb.Options{Addr: ":6379"})
		Expect(client.FlushDB(ctx).Err()).NotTo(HaveOccurred())
	})

	AfterEach(func() {
		Expect(client.Close()).NotTo(HaveOccurred())
	})

	Describe("bloom", Label("bloom"), func() {
		It("should BFAdd", Label("bloom", "bfadd"), func() {
			resultAdd, err := client.BFAdd(ctx, "testbf1", 1).Result()

			Expect(err).NotTo(HaveOccurred())
			Expect(resultAdd).To(BeTrue())

			resultInfo, err := client.BFInfo(ctx, "testbf1").Result()

			Expect(err).NotTo(HaveOccurred())
			Expect(resultInfo).To(BeAssignableToTypeOf(dicedb.BFInfo{}))
			Expect(resultInfo.ItemsInserted).To(BeEquivalentTo(int64(1)))
		})

		It("should BFCard", Label("bloom", "bfcard"), func() {
			// This is a probabilistic data structure, and it's not always guaranteed that we will get back
			// the exact number of inserted items, during hash collisions
			// But with such a low number of items (only 3),
			// the probability of a collision is very low, so we can expect to get back the exact number of items
			_, err := client.BFAdd(ctx, "testbf1", "item1").Result()
			Expect(err).NotTo(HaveOccurred())
			_, err = client.BFAdd(ctx, "testbf1", "item2").Result()
			Expect(err).NotTo(HaveOccurred())
			_, err = client.BFAdd(ctx, "testbf1", 3).Result()
			Expect(err).NotTo(HaveOccurred())

			result, err := client.BFCard(ctx, "testbf1").Result()

			Expect(err).NotTo(HaveOccurred())
			Expect(result).To(BeEquivalentTo(int64(3)))
		})

		It("should BFExists", Label("bloom", "bfexists"), func() {
			exists, err := client.BFExists(ctx, "testbf1", "item1").Result()
			Expect(err).NotTo(HaveOccurred())
			Expect(exists).To(BeFalse())

			_, err = client.BFAdd(ctx, "testbf1", "item1").Result()
			Expect(err).NotTo(HaveOccurred())

			exists, err = client.BFExists(ctx, "testbf1", "item1").Result()

			Expect(err).NotTo(HaveOccurred())
			Expect(exists).To(BeTrue())
		})

		It("should BFInfo and BFReserve", Label("bloom", "bfinfo", "bfreserve"), func() {
			err := client.BFReserve(ctx, "testbf1", 0.001, 2000).Err()
			Expect(err).NotTo(HaveOccurred())

			result, err := client.BFInfo(ctx, "testbf1").Result()
			Expect(err).NotTo(HaveOccurred())
			Expect(result).To(BeAssignableToTypeOf(dicedb.BFInfo{}))
			Expect(result.Capacity).To(BeEquivalentTo(int64(2000)))
		})

		It("should BFInfoCapacity, BFInfoSize, BFInfoFilters, BFInfoItems, BFInfoExpansion, ", Label("bloom", "bfinfocapacity", "bfinfosize", "bfinfofilters", "bfinfoitems", "bfinfoexpansion"), func() {
			err := client.BFReserve(ctx, "testbf1", 0.001, 2000).Err()
			Expect(err).NotTo(HaveOccurred())

			result, err := client.BFInfoCapacity(ctx, "testbf1").Result()
			Expect(err).NotTo(HaveOccurred())
			Expect(result.Capacity).To(BeEquivalentTo(int64(2000)))

			result, err = client.BFInfoItems(ctx, "testbf1").Result()
			Expect(err).NotTo(HaveOccurred())
			Expect(result.ItemsInserted).To(BeEquivalentTo(int64(0)))

			result, err = client.BFInfoSize(ctx, "testbf1").Result()
			Expect(err).NotTo(HaveOccurred())
			Expect(result.Size).To(BeEquivalentTo(int64(4056)))

			err = client.BFReserveExpansion(ctx, "testbf2", 0.001, 2000, 3).Err()
			Expect(err).NotTo(HaveOccurred())

			result, err = client.BFInfoFilters(ctx, "testbf2").Result()
			Expect(err).NotTo(HaveOccurred())
			Expect(result.Filters).To(BeEquivalentTo(int64(1)))

			result, err = client.BFInfoExpansion(ctx, "testbf2").Result()
			Expect(err).NotTo(HaveOccurred())
			Expect(result.ExpansionRate).To(BeEquivalentTo(int64(3)))
		})

		It("should BFInsert", Label("bloom", "bfinsert"), func() {
			options := &dicedb.BFInsertOptions{
				Capacity:   2000,
				Error:      0.001,
				Expansion:  3,
				NonScaling: false,
				NoCreate:   true,
			}

			resultInsert, err := client.BFInsert(ctx, "testbf1", options, "item1").Result()
			Expect(err).To(HaveOccurred())
			Expect(err).To(MatchError("ERR not found"))

			options = &dicedb.BFInsertOptions{
				Capacity:   2000,
				Error:      0.001,
				Expansion:  3,
				NonScaling: false,
				NoCreate:   false,
			}

			resultInsert, err = client.BFInsert(ctx, "testbf1", options, "item1").Result()
			Expect(err).NotTo(HaveOccurred())
			Expect(len(resultInsert)).To(BeEquivalentTo(1))

			exists, err := client.BFExists(ctx, "testbf1", "item1").Result()
			Expect(err).NotTo(HaveOccurred())
			Expect(exists).To(BeTrue())

			result, err := client.BFInfo(ctx, "testbf1").Result()
			Expect(err).NotTo(HaveOccurred())
			Expect(result).To(BeAssignableToTypeOf(dicedb.BFInfo{}))
			Expect(result.Capacity).To(BeEquivalentTo(int64(2000)))
			Expect(result.ExpansionRate).To(BeEquivalentTo(int64(3)))
		})

		It("should BFMAdd", Label("bloom", "bfmadd"), func() {
			resultAdd, err := client.BFMAdd(ctx, "testbf1", "item1", "item2", "item3").Result()

			Expect(err).NotTo(HaveOccurred())
			Expect(len(resultAdd)).To(Equal(3))

			resultInfo, err := client.BFInfo(ctx, "testbf1").Result()

			Expect(err).NotTo(HaveOccurred())
			Expect(resultInfo).To(BeAssignableToTypeOf(dicedb.BFInfo{}))
			Expect(resultInfo.ItemsInserted).To(BeEquivalentTo(int64(3)))
			resultAdd2, err := client.BFMAdd(ctx, "testbf1", "item1", "item2", "item4").Result()
			Expect(err).NotTo(HaveOccurred())
			Expect(resultAdd2[0]).To(BeFalse())
			Expect(resultAdd2[1]).To(BeFalse())
			Expect(resultAdd2[2]).To(BeTrue())
		})

		It("should BFMExists", Label("bloom", "bfmexists"), func() {
			exist, err := client.BFMExists(ctx, "testbf1", "item1", "item2", "item3").Result()
			Expect(err).NotTo(HaveOccurred())
			Expect(len(exist)).To(Equal(3))
			Expect(exist[0]).To(BeFalse())
			Expect(exist[1]).To(BeFalse())
			Expect(exist[2]).To(BeFalse())

			_, err = client.BFMAdd(ctx, "testbf1", "item1", "item2", "item3").Result()
			Expect(err).NotTo(HaveOccurred())

			exist, err = client.BFMExists(ctx, "testbf1", "item1", "item2", "item3", "item4").Result()

			Expect(err).NotTo(HaveOccurred())
			Expect(len(exist)).To(Equal(4))
			Expect(exist[0]).To(BeTrue())
			Expect(exist[1]).To(BeTrue())
			Expect(exist[2]).To(BeTrue())
			Expect(exist[3]).To(BeFalse())
		})

		It("should BFReserveExpansion", Label("bloom", "bfreserveexpansion"), func() {
			err := client.BFReserveExpansion(ctx, "testbf1", 0.001, 2000, 3).Err()
			Expect(err).NotTo(HaveOccurred())

			result, err := client.BFInfo(ctx, "testbf1").Result()
			Expect(err).NotTo(HaveOccurred())
			Expect(result).To(BeAssignableToTypeOf(dicedb.BFInfo{}))
			Expect(result.Capacity).To(BeEquivalentTo(int64(2000)))
			Expect(result.ExpansionRate).To(BeEquivalentTo(int64(3)))
		})

		It("should BFReserveNonScaling", Label("bloom", "bfreservenonscaling"), func() {
			err := client.BFReserveNonScaling(ctx, "testbfns1", 0.001, 1000).Err()
			Expect(err).NotTo(HaveOccurred())

			_, err = client.BFInfo(ctx, "testbfns1").Result()
			Expect(err).To(HaveOccurred())
		})

		It("should BFScanDump and BFLoadChunk", Label("bloom", "bfscandump", "bfloadchunk"), func() {
			err := client.BFReserve(ctx, "testbfsd1", 0.001, 3000).Err()
			Expect(err).NotTo(HaveOccurred())
			for i := 0; i < 1000; i++ {
				client.BFAdd(ctx, "testbfsd1", i)
			}
			infBefore := client.BFInfoSize(ctx, "testbfsd1")
			fd := []dicedb.ScanDump{}
			sd, err := client.BFScanDump(ctx, "testbfsd1", 0).Result()
			for {
				if sd.Iter == 0 {
					break
				}
				Expect(err).NotTo(HaveOccurred())
				fd = append(fd, sd)
				sd, err = client.BFScanDump(ctx, "testbfsd1", sd.Iter).Result()
			}
			client.Del(ctx, "testbfsd1")
			for _, e := range fd {
				client.BFLoadChunk(ctx, "testbfsd1", e.Iter, e.Data)
			}
			infAfter := client.BFInfoSize(ctx, "testbfsd1")
			Expect(infBefore).To(BeEquivalentTo(infAfter))
		})

		It("should BFReserveWithArgs", Label("bloom", "bfreserveargs"), func() {
			options := &dicedb.BFReserveOptions{
				Capacity:   2000,
				Error:      0.001,
				Expansion:  3,
				NonScaling: false,
			}
			err := client.BFReserveWithArgs(ctx, "testbf", options).Err()
			Expect(err).NotTo(HaveOccurred())

			result, err := client.BFInfo(ctx, "testbf").Result()
			Expect(err).NotTo(HaveOccurred())
			Expect(result).To(BeAssignableToTypeOf(dicedb.BFInfo{}))
			Expect(result.Capacity).To(BeEquivalentTo(int64(2000)))
			Expect(result.ExpansionRate).To(BeEquivalentTo(int64(3)))
		})
	})

	Describe("cuckoo", Label("cuckoo"), func() {
		It("should CFAdd", Label("cuckoo", "cfadd"), func() {
			add, err := client.CFAdd(ctx, "testcf1", "item1").Result()
			Expect(err).NotTo(HaveOccurred())
			Expect(add).To(BeTrue())

			exists, err := client.CFExists(ctx, "testcf1", "item1").Result()
			Expect(err).NotTo(HaveOccurred())
			Expect(exists).To(BeTrue())

			info, err := client.CFInfo(ctx, "testcf1").Result()
			Expect(err).NotTo(HaveOccurred())
			Expect(info).To(BeAssignableToTypeOf(dicedb.CFInfo{}))
			Expect(info.NumItemsInserted).To(BeEquivalentTo(int64(1)))
=======

	setupRedisClient := func(protocolVersion int) *redis.Client {
		return redis.NewClient(&redis.Options{
			Addr:     "localhost:6379",
			DB:       0,
			Protocol: protocolVersion,
>>>>>>> e63669e1
		})
	}

	protocols := []int{2, 3}
	for _, protocol := range protocols {
		protocol := protocol // capture loop variable for each context

		Context(fmt.Sprintf("with protocol version %d", protocol), func() {
			var client *redis.Client

			BeforeEach(func() {
				client = setupRedisClient(protocol)
				Expect(client.FlushAll(ctx).Err()).NotTo(HaveOccurred())
			})

<<<<<<< HEAD
			info, err := client.CFInfo(ctx, "testcf1").Result()
			Expect(err).NotTo(HaveOccurred())
			Expect(info).To(BeAssignableToTypeOf(dicedb.CFInfo{}))
			Expect(info.NumItemsInserted).To(BeEquivalentTo(int64(1)))
		})

		It("should CFCount", Label("cuckoo", "cfcount"), func() {
			err := client.CFAdd(ctx, "testcf1", "item1").Err()
			cnt, err := client.CFCount(ctx, "testcf1", "item1").Result()
			Expect(err).NotTo(HaveOccurred())
			Expect(cnt).To(BeEquivalentTo(int64(1)))

			err = client.CFAdd(ctx, "testcf1", "item1").Err()
			Expect(err).NotTo(HaveOccurred())

			cnt, err = client.CFCount(ctx, "testcf1", "item1").Result()
			Expect(err).NotTo(HaveOccurred())
			Expect(cnt).To(BeEquivalentTo(int64(2)))
		})

		It("should CFDel and CFExists", Label("cuckoo", "cfdel", "cfexists"), func() {
			err := client.CFAdd(ctx, "testcf1", "item1").Err()
			Expect(err).NotTo(HaveOccurred())

			exists, err := client.CFExists(ctx, "testcf1", "item1").Result()
			Expect(err).NotTo(HaveOccurred())
			Expect(exists).To(BeTrue())

			del, err := client.CFDel(ctx, "testcf1", "item1").Result()
			Expect(err).NotTo(HaveOccurred())
			Expect(del).To(BeTrue())

			exists, err = client.CFExists(ctx, "testcf1", "item1").Result()
			Expect(err).NotTo(HaveOccurred())
			Expect(exists).To(BeFalse())
		})

		It("should CFInfo and CFReserve", Label("cuckoo", "cfinfo", "cfreserve"), func() {
			err := client.CFReserve(ctx, "testcf1", 1000).Err()
			Expect(err).NotTo(HaveOccurred())
			err = client.CFReserveExpansion(ctx, "testcfe1", 1000, 1).Err()
			Expect(err).NotTo(HaveOccurred())
			err = client.CFReserveBucketSize(ctx, "testcfbs1", 1000, 4).Err()
			Expect(err).NotTo(HaveOccurred())
			err = client.CFReserveMaxIterations(ctx, "testcfmi1", 1000, 10).Err()
			Expect(err).NotTo(HaveOccurred())

			result, err := client.CFInfo(ctx, "testcf1").Result()
			Expect(err).NotTo(HaveOccurred())
			Expect(result).To(BeAssignableToTypeOf(dicedb.CFInfo{}))
		})

		It("should CFScanDump and CFLoadChunk", Label("bloom", "cfscandump", "cfloadchunk"), func() {
			err := client.CFReserve(ctx, "testcfsd1", 1000).Err()
			Expect(err).NotTo(HaveOccurred())
			for i := 0; i < 1000; i++ {
				Item := fmt.Sprintf("item%d", i)
				client.CFAdd(ctx, "testcfsd1", Item)
			}
			infBefore := client.CFInfo(ctx, "testcfsd1")
			fd := []dicedb.ScanDump{}
			sd, err := client.CFScanDump(ctx, "testcfsd1", 0).Result()
			for {
				if sd.Iter == 0 {
					break
				}
				Expect(err).NotTo(HaveOccurred())
				fd = append(fd, sd)
				sd, err = client.CFScanDump(ctx, "testcfsd1", sd.Iter).Result()
			}
			client.Del(ctx, "testcfsd1")
			for _, e := range fd {
				client.CFLoadChunk(ctx, "testcfsd1", e.Iter, e.Data)
			}
			infAfter := client.CFInfo(ctx, "testcfsd1")
			Expect(infBefore).To(BeEquivalentTo(infAfter))
		})

		It("should CFInfo and CFReserveWithArgs", Label("cuckoo", "cfinfo", "cfreserveargs"), func() {
			args := &dicedb.CFReserveOptions{
				Capacity:      2048,
				BucketSize:    3,
				MaxIterations: 15,
				Expansion:     2,
			}

			err := client.CFReserveWithArgs(ctx, "testcf1", args).Err()
			Expect(err).NotTo(HaveOccurred())

			result, err := client.CFInfo(ctx, "testcf1").Result()
			Expect(err).NotTo(HaveOccurred())
			Expect(result).To(BeAssignableToTypeOf(dicedb.CFInfo{}))
			Expect(result.BucketSize).To(BeEquivalentTo(int64(3)))
			Expect(result.MaxIteration).To(BeEquivalentTo(int64(15)))
			Expect(result.ExpansionRate).To(BeEquivalentTo(int64(2)))
		})

		It("should CFInsert", Label("cuckoo", "cfinsert"), func() {
			args := &dicedb.CFInsertOptions{
				Capacity: 3000,
				NoCreate: true,
			}

			result, err := client.CFInsert(ctx, "testcf1", args, "item1", "item2", "item3").Result()
			Expect(err).To(HaveOccurred())

			args = &dicedb.CFInsertOptions{
				Capacity: 3000,
				NoCreate: false,
			}

			result, err = client.CFInsert(ctx, "testcf1", args, "item1", "item2", "item3").Result()
			Expect(err).NotTo(HaveOccurred())
			Expect(len(result)).To(BeEquivalentTo(3))
		})

		It("should CFInsertNX", Label("cuckoo", "cfinsertnx"), func() {
			args := &dicedb.CFInsertOptions{
				Capacity: 3000,
				NoCreate: true,
			}

			result, err := client.CFInsertNX(ctx, "testcf1", args, "item1", "item2", "item2").Result()
			Expect(err).To(HaveOccurred())

			args = &dicedb.CFInsertOptions{
				Capacity: 3000,
				NoCreate: false,
			}

			result, err = client.CFInsertNX(ctx, "testcf2", args, "item1", "item2", "item2").Result()
			Expect(err).NotTo(HaveOccurred())
			Expect(len(result)).To(BeEquivalentTo(3))
			Expect(result[0]).To(BeEquivalentTo(int64(1)))
			Expect(result[1]).To(BeEquivalentTo(int64(1)))
			Expect(result[2]).To(BeEquivalentTo(int64(0)))
		})

		It("should CFMexists", Label("cuckoo", "cfmexists"), func() {
			err := client.CFInsert(ctx, "testcf1", nil, "item1", "item2", "item3").Err()
			Expect(err).NotTo(HaveOccurred())

			result, err := client.CFMExists(ctx, "testcf1", "item1", "item2", "item3", "item4").Result()
			Expect(err).NotTo(HaveOccurred())
			Expect(len(result)).To(BeEquivalentTo(4))
			Expect(result[0]).To(BeTrue())
			Expect(result[1]).To(BeTrue())
			Expect(result[2]).To(BeTrue())
			Expect(result[3]).To(BeFalse())
		})
	})

	Describe("CMS", Label("cms"), func() {
		It("should CMSIncrBy", Label("cms", "cmsincrby"), func() {
			err := client.CMSInitByDim(ctx, "testcms1", 5, 10).Err()
			Expect(err).NotTo(HaveOccurred())

			result, err := client.CMSIncrBy(ctx, "testcms1", "item1", 1, "item2", 2, "item3", 3).Result()
			Expect(err).NotTo(HaveOccurred())
			Expect(len(result)).To(BeEquivalentTo(3))
			Expect(result[0]).To(BeEquivalentTo(int64(1)))
			Expect(result[1]).To(BeEquivalentTo(int64(2)))
			Expect(result[2]).To(BeEquivalentTo(int64(3)))
		})

		It("should CMSInitByDim and CMSInfo", Label("cms", "cmsinitbydim", "cmsinfo"), func() {
			err := client.CMSInitByDim(ctx, "testcms1", 5, 10).Err()
			Expect(err).NotTo(HaveOccurred())

			info, err := client.CMSInfo(ctx, "testcms1").Result()
			Expect(err).NotTo(HaveOccurred())

			Expect(info).To(BeAssignableToTypeOf(dicedb.CMSInfo{}))
			Expect(info.Width).To(BeEquivalentTo(int64(5)))
			Expect(info.Depth).To(BeEquivalentTo(int64(10)))
		})

		It("should CMSInitByProb", Label("cms", "cmsinitbyprob"), func() {
			err := client.CMSInitByProb(ctx, "testcms1", 0.002, 0.01).Err()
			Expect(err).NotTo(HaveOccurred())

			info, err := client.CMSInfo(ctx, "testcms1").Result()
			Expect(err).NotTo(HaveOccurred())
			Expect(info).To(BeAssignableToTypeOf(dicedb.CMSInfo{}))
		})

		It("should CMSMerge, CMSMergeWithWeight and CMSQuery", Label("cms", "cmsmerge", "cmsquery", "NonRedisEnterprise"), func() {
			err := client.CMSMerge(ctx, "destCms1", "testcms2", "testcms3").Err()
			Expect(err).To(HaveOccurred())
			Expect(err).To(MatchError("CMS: key does not exist"))

			err = client.CMSInitByDim(ctx, "destCms1", 5, 10).Err()
			Expect(err).NotTo(HaveOccurred())
			err = client.CMSInitByDim(ctx, "destCms2", 5, 10).Err()
			Expect(err).NotTo(HaveOccurred())
			err = client.CMSInitByDim(ctx, "cms1", 2, 20).Err()
			Expect(err).NotTo(HaveOccurred())
			err = client.CMSInitByDim(ctx, "cms2", 3, 20).Err()
			Expect(err).NotTo(HaveOccurred())

			err = client.CMSMerge(ctx, "destCms1", "cms1", "cms2").Err()
			Expect(err).To(MatchError("CMS: width/depth is not equal"))

			client.Del(ctx, "cms1", "cms2")

			err = client.CMSInitByDim(ctx, "cms1", 5, 10).Err()
			Expect(err).NotTo(HaveOccurred())
			err = client.CMSInitByDim(ctx, "cms2", 5, 10).Err()
			Expect(err).NotTo(HaveOccurred())

			client.CMSIncrBy(ctx, "cms1", "item1", 1, "item2", 2)
			client.CMSIncrBy(ctx, "cms2", "item2", 2, "item3", 3)

			err = client.CMSMerge(ctx, "destCms1", "cms1", "cms2").Err()
			Expect(err).NotTo(HaveOccurred())

			result, err := client.CMSQuery(ctx, "destCms1", "item1", "item2", "item3").Result()
			Expect(err).NotTo(HaveOccurred())
			Expect(len(result)).To(BeEquivalentTo(3))
			Expect(result[0]).To(BeEquivalentTo(int64(1)))
			Expect(result[1]).To(BeEquivalentTo(int64(4)))
			Expect(result[2]).To(BeEquivalentTo(int64(3)))

			sourceSketches := map[string]int64{
				"cms1": 1,
				"cms2": 2,
			}
			err = client.CMSMergeWithWeight(ctx, "destCms2", sourceSketches).Err()
			Expect(err).NotTo(HaveOccurred())

			result, err = client.CMSQuery(ctx, "destCms2", "item1", "item2", "item3").Result()
			Expect(err).NotTo(HaveOccurred())
			Expect(len(result)).To(BeEquivalentTo(3))
			Expect(result[0]).To(BeEquivalentTo(int64(1)))
			Expect(result[1]).To(BeEquivalentTo(int64(6)))
			Expect(result[2]).To(BeEquivalentTo(int64(6)))
		})
	})

	Describe("TopK", Label("topk"), func() {
		It("should TopKReserve, TopKInfo, TopKAdd, TopKQuery, TopKCount, TopKIncrBy, TopKList, TopKListWithCount", Label("topk", "topkreserve", "topkinfo", "topkadd", "topkquery", "topkcount", "topkincrby", "topklist", "topklistwithcount"), func() {
			err := client.TopKReserve(ctx, "topk1", 3).Err()
			Expect(err).NotTo(HaveOccurred())

			resultInfo, err := client.TopKInfo(ctx, "topk1").Result()
			Expect(err).NotTo(HaveOccurred())
			Expect(resultInfo.K).To(BeEquivalentTo(int64(3)))

			resultAdd, err := client.TopKAdd(ctx, "topk1", "item1", "item2", 3, "item1").Result()
			Expect(err).NotTo(HaveOccurred())
			Expect(len(resultAdd)).To(BeEquivalentTo(int64(4)))

			resultQuery, err := client.TopKQuery(ctx, "topk1", "item1", "item2", 4, 3).Result()
			Expect(err).NotTo(HaveOccurred())
			Expect(len(resultQuery)).To(BeEquivalentTo(4))
			Expect(resultQuery[0]).To(BeTrue())
			Expect(resultQuery[1]).To(BeTrue())
			Expect(resultQuery[2]).To(BeFalse())
			Expect(resultQuery[3]).To(BeTrue())

			resultCount, err := client.TopKCount(ctx, "topk1", "item1", "item2", "item3").Result()
			Expect(err).NotTo(HaveOccurred())
			Expect(len(resultCount)).To(BeEquivalentTo(3))
			Expect(resultCount[0]).To(BeEquivalentTo(int64(2)))
			Expect(resultCount[1]).To(BeEquivalentTo(int64(1)))
			Expect(resultCount[2]).To(BeEquivalentTo(int64(0)))

			resultIncr, err := client.TopKIncrBy(ctx, "topk1", "item1", 5, "item2", 10).Result()
			Expect(err).NotTo(HaveOccurred())
			Expect(len(resultIncr)).To(BeEquivalentTo(2))

			resultCount, err = client.TopKCount(ctx, "topk1", "item1", "item2", "item3").Result()
			Expect(err).NotTo(HaveOccurred())
			Expect(len(resultCount)).To(BeEquivalentTo(3))
			Expect(resultCount[0]).To(BeEquivalentTo(int64(7)))
			Expect(resultCount[1]).To(BeEquivalentTo(int64(11)))
			Expect(resultCount[2]).To(BeEquivalentTo(int64(0)))

			resultList, err := client.TopKList(ctx, "topk1").Result()
			Expect(err).NotTo(HaveOccurred())
			Expect(len(resultList)).To(BeEquivalentTo(3))
			Expect(resultList).To(ContainElements("item2", "item1", "3"))

			resultListWithCount, err := client.TopKListWithCount(ctx, "topk1").Result()
			Expect(err).NotTo(HaveOccurred())
			Expect(len(resultListWithCount)).To(BeEquivalentTo(3))
			Expect(resultListWithCount["3"]).To(BeEquivalentTo(int64(1)))
			Expect(resultListWithCount["item1"]).To(BeEquivalentTo(int64(7)))
			Expect(resultListWithCount["item2"]).To(BeEquivalentTo(int64(11)))
		})

		It("should TopKReserveWithOptions", Label("topk", "topkreservewithoptions"), func() {
			err := client.TopKReserveWithOptions(ctx, "topk1", 3, 1500, 8, 0.5).Err()
			Expect(err).NotTo(HaveOccurred())

			resultInfo, err := client.TopKInfo(ctx, "topk1").Result()
			Expect(err).NotTo(HaveOccurred())
			Expect(resultInfo.K).To(BeEquivalentTo(int64(3)))
			Expect(resultInfo.Width).To(BeEquivalentTo(int64(1500)))
			Expect(resultInfo.Depth).To(BeEquivalentTo(int64(8)))
			Expect(resultInfo.Decay).To(BeEquivalentTo(0.5))
		})
	})

	Describe("t-digest", Label("tdigest"), func() {
		It("should TDigestAdd, TDigestCreate, TDigestInfo, TDigestByRank, TDigestByRevRank, TDigestCDF, TDigestMax, TDigestMin, TDigestQuantile, TDigestRank, TDigestRevRank, TDigestTrimmedMean, TDigestReset, ", Label("tdigest", "tdigestadd", "tdigestcreate", "tdigestinfo", "tdigestbyrank", "tdigestbyrevrank", "tdigestcdf", "tdigestmax", "tdigestmin", "tdigestquantile", "tdigestrank", "tdigestrevrank", "tdigesttrimmedmean", "tdigestreset"), func() {
			err := client.TDigestCreate(ctx, "tdigest1").Err()
			Expect(err).NotTo(HaveOccurred())

			info, err := client.TDigestInfo(ctx, "tdigest1").Result()
			Expect(err).NotTo(HaveOccurred())
			Expect(info.Observations).To(BeEquivalentTo(int64(0)))

			// Test with empty sketch
			byRank, err := client.TDigestByRank(ctx, "tdigest1", 0, 1, 2, 3).Result()
			Expect(err).NotTo(HaveOccurred())
			Expect(len(byRank)).To(BeEquivalentTo(4))

			byRevRank, err := client.TDigestByRevRank(ctx, "tdigest1", 0, 1, 2).Result()
			Expect(err).NotTo(HaveOccurred())
			Expect(len(byRevRank)).To(BeEquivalentTo(3))

			cdf, err := client.TDigestCDF(ctx, "tdigest1", 15, 35, 70).Result()
			Expect(err).NotTo(HaveOccurred())
			Expect(len(cdf)).To(BeEquivalentTo(3))

			max, err := client.TDigestMax(ctx, "tdigest1").Result()
			Expect(err).NotTo(HaveOccurred())
			Expect(math.IsNaN(max)).To(BeTrue())

			min, err := client.TDigestMin(ctx, "tdigest1").Result()
			Expect(err).NotTo(HaveOccurred())
			Expect(math.IsNaN(min)).To(BeTrue())

			quantile, err := client.TDigestQuantile(ctx, "tdigest1", 0.1, 0.2).Result()
			Expect(err).NotTo(HaveOccurred())
			Expect(len(quantile)).To(BeEquivalentTo(2))

			rank, err := client.TDigestRank(ctx, "tdigest1", 10, 20).Result()
			Expect(err).NotTo(HaveOccurred())
			Expect(len(rank)).To(BeEquivalentTo(2))

			revRank, err := client.TDigestRevRank(ctx, "tdigest1", 10, 20).Result()
			Expect(err).NotTo(HaveOccurred())
			Expect(len(revRank)).To(BeEquivalentTo(2))

			trimmedMean, err := client.TDigestTrimmedMean(ctx, "tdigest1", 0.1, 0.6).Result()
			Expect(err).NotTo(HaveOccurred())
			Expect(math.IsNaN(trimmedMean)).To(BeTrue())

			// Add elements
			err = client.TDigestAdd(ctx, "tdigest1", 10, 20, 30, 40, 50, 60, 70, 80, 90, 100).Err()
			Expect(err).NotTo(HaveOccurred())

			info, err = client.TDigestInfo(ctx, "tdigest1").Result()
			Expect(err).NotTo(HaveOccurred())
			Expect(info.Observations).To(BeEquivalentTo(int64(10)))

			byRank, err = client.TDigestByRank(ctx, "tdigest1", 0, 1, 2).Result()
			Expect(err).NotTo(HaveOccurred())
			Expect(len(byRank)).To(BeEquivalentTo(3))
			Expect(byRank[0]).To(BeEquivalentTo(float64(10)))
			Expect(byRank[1]).To(BeEquivalentTo(float64(20)))
			Expect(byRank[2]).To(BeEquivalentTo(float64(30)))

			byRevRank, err = client.TDigestByRevRank(ctx, "tdigest1", 0, 1, 2).Result()
			Expect(err).NotTo(HaveOccurred())
			Expect(len(byRevRank)).To(BeEquivalentTo(3))
			Expect(byRevRank[0]).To(BeEquivalentTo(float64(100)))
			Expect(byRevRank[1]).To(BeEquivalentTo(float64(90)))
			Expect(byRevRank[2]).To(BeEquivalentTo(float64(80)))

			cdf, err = client.TDigestCDF(ctx, "tdigest1", 15, 35, 70).Result()
			Expect(err).NotTo(HaveOccurred())
			Expect(len(cdf)).To(BeEquivalentTo(3))
			Expect(cdf[0]).To(BeEquivalentTo(0.1))
			Expect(cdf[1]).To(BeEquivalentTo(0.3))
			Expect(cdf[2]).To(BeEquivalentTo(0.65))

			max, err = client.TDigestMax(ctx, "tdigest1").Result()
			Expect(err).NotTo(HaveOccurred())
			Expect(max).To(BeEquivalentTo(float64(100)))

			min, err = client.TDigestMin(ctx, "tdigest1").Result()
			Expect(err).NotTo(HaveOccurred())
			Expect(min).To(BeEquivalentTo(float64(10)))

			quantile, err = client.TDigestQuantile(ctx, "tdigest1", 0.1, 0.2).Result()
			Expect(err).NotTo(HaveOccurred())
			Expect(len(quantile)).To(BeEquivalentTo(2))
			Expect(quantile[0]).To(BeEquivalentTo(float64(20)))
			Expect(quantile[1]).To(BeEquivalentTo(float64(30)))

			rank, err = client.TDigestRank(ctx, "tdigest1", 10, 20).Result()
			Expect(err).NotTo(HaveOccurred())
			Expect(len(rank)).To(BeEquivalentTo(2))
			Expect(rank[0]).To(BeEquivalentTo(int64(0)))
			Expect(rank[1]).To(BeEquivalentTo(int64(1)))

			revRank, err = client.TDigestRevRank(ctx, "tdigest1", 10, 20).Result()
			Expect(err).NotTo(HaveOccurred())
			Expect(len(revRank)).To(BeEquivalentTo(2))
			Expect(revRank[0]).To(BeEquivalentTo(int64(9)))
			Expect(revRank[1]).To(BeEquivalentTo(int64(8)))

			trimmedMean, err = client.TDigestTrimmedMean(ctx, "tdigest1", 0.1, 0.6).Result()
			Expect(err).NotTo(HaveOccurred())
			Expect(trimmedMean).To(BeEquivalentTo(float64(40)))

			reset, err := client.TDigestReset(ctx, "tdigest1").Result()
			Expect(err).NotTo(HaveOccurred())
			Expect(reset).To(BeEquivalentTo("OK"))
		})

		It("should TDigestCreateWithCompression", Label("tdigest", "tcreatewithcompression"), func() {
			err := client.TDigestCreateWithCompression(ctx, "tdigest1", 2000).Err()
			Expect(err).NotTo(HaveOccurred())

			info, err := client.TDigestInfo(ctx, "tdigest1").Result()
			Expect(err).NotTo(HaveOccurred())
			Expect(info.Compression).To(BeEquivalentTo(int64(2000)))
		})

		It("should TDigestMerge", Label("tdigest", "tmerge", "NonRedisEnterprise"), func() {
			err := client.TDigestCreate(ctx, "tdigest1").Err()
			Expect(err).NotTo(HaveOccurred())
			err = client.TDigestAdd(ctx, "tdigest1", 10, 20, 30, 40, 50, 60, 70, 80, 90, 100).Err()
			Expect(err).NotTo(HaveOccurred())

			err = client.TDigestCreate(ctx, "tdigest2").Err()
			Expect(err).NotTo(HaveOccurred())
			err = client.TDigestAdd(ctx, "tdigest2", 15, 25, 35, 45, 55, 65, 75, 85, 95, 105).Err()
			Expect(err).NotTo(HaveOccurred())

			err = client.TDigestCreate(ctx, "tdigest3").Err()
			Expect(err).NotTo(HaveOccurred())
			err = client.TDigestAdd(ctx, "tdigest3", 50, 60, 70, 80, 90, 100, 110, 120, 130, 140).Err()
			Expect(err).NotTo(HaveOccurred())

			options := &dicedb.TDigestMergeOptions{
				Compression: 1000,
				Override:    false,
			}
			err = client.TDigestMerge(ctx, "tdigest1", options, "tdigest2", "tdigest3").Err()
			Expect(err).NotTo(HaveOccurred())

			info, err := client.TDigestInfo(ctx, "tdigest1").Result()
			Expect(err).NotTo(HaveOccurred())
			Expect(info.Observations).To(BeEquivalentTo(int64(30)))
			Expect(info.Compression).To(BeEquivalentTo(int64(1000)))

			max, err := client.TDigestMax(ctx, "tdigest1").Result()
			Expect(err).NotTo(HaveOccurred())
			Expect(max).To(BeEquivalentTo(float64(140)))
=======
			AfterEach(func() {
				if client != nil {
					client.FlushDB(ctx)
					client.Close()
				}
			})

			Describe("bloom", Label("bloom"), func() {
				It("should BFAdd", Label("bloom", "bfadd"), func() {
					resultAdd, err := client.BFAdd(ctx, "testbf1", 1).Result()

					Expect(err).NotTo(HaveOccurred())
					Expect(resultAdd).To(BeTrue())

					resultInfo, err := client.BFInfo(ctx, "testbf1").Result()

					Expect(err).NotTo(HaveOccurred())
					Expect(resultInfo).To(BeAssignableToTypeOf(redis.BFInfo{}))
					Expect(resultInfo.ItemsInserted).To(BeEquivalentTo(int64(1)))
				})

				It("should BFCard", Label("bloom", "bfcard"), func() {
					// This is a probabilistic data structure, and it's not always guaranteed that we will get back
					// the exact number of inserted items, during hash collisions
					// But with such a low number of items (only 3),
					// the probability of a collision is very low, so we can expect to get back the exact number of items
					_, err := client.BFAdd(ctx, "testbf1", "item1").Result()
					Expect(err).NotTo(HaveOccurred())
					_, err = client.BFAdd(ctx, "testbf1", "item2").Result()
					Expect(err).NotTo(HaveOccurred())
					_, err = client.BFAdd(ctx, "testbf1", 3).Result()
					Expect(err).NotTo(HaveOccurred())

					result, err := client.BFCard(ctx, "testbf1").Result()

					Expect(err).NotTo(HaveOccurred())
					Expect(result).To(BeEquivalentTo(int64(3)))
				})

				It("should BFExists", Label("bloom", "bfexists"), func() {
					exists, err := client.BFExists(ctx, "testbf1", "item1").Result()
					Expect(err).NotTo(HaveOccurred())
					Expect(exists).To(BeFalse())

					_, err = client.BFAdd(ctx, "testbf1", "item1").Result()
					Expect(err).NotTo(HaveOccurred())

					exists, err = client.BFExists(ctx, "testbf1", "item1").Result()

					Expect(err).NotTo(HaveOccurred())
					Expect(exists).To(BeTrue())
				})

				It("should BFInfo and BFReserve", Label("bloom", "bfinfo", "bfreserve"), func() {
					err := client.BFReserve(ctx, "testbf1", 0.001, 2000).Err()
					Expect(err).NotTo(HaveOccurred())

					result, err := client.BFInfo(ctx, "testbf1").Result()
					Expect(err).NotTo(HaveOccurred())
					Expect(result).To(BeAssignableToTypeOf(redis.BFInfo{}))
					Expect(result.Capacity).To(BeEquivalentTo(int64(2000)))
				})

				It("should BFInfoCapacity, BFInfoSize, BFInfoFilters, BFInfoItems, BFInfoExpansion, ", Label("bloom", "bfinfocapacity", "bfinfosize", "bfinfofilters", "bfinfoitems", "bfinfoexpansion"), func() {
					err := client.BFReserve(ctx, "testbf1", 0.001, 2000).Err()
					Expect(err).NotTo(HaveOccurred())

					result, err := client.BFInfoCapacity(ctx, "testbf1").Result()
					Expect(err).NotTo(HaveOccurred())
					Expect(result.Capacity).To(BeEquivalentTo(int64(2000)))

					result, err = client.BFInfoItems(ctx, "testbf1").Result()
					Expect(err).NotTo(HaveOccurred())
					Expect(result.ItemsInserted).To(BeEquivalentTo(int64(0)))

					result, err = client.BFInfoSize(ctx, "testbf1").Result()
					Expect(err).NotTo(HaveOccurred())
					Expect(result.Size).To(BeEquivalentTo(int64(4056)))

					err = client.BFReserveExpansion(ctx, "testbf2", 0.001, 2000, 3).Err()
					Expect(err).NotTo(HaveOccurred())

					result, err = client.BFInfoFilters(ctx, "testbf2").Result()
					Expect(err).NotTo(HaveOccurred())
					Expect(result.Filters).To(BeEquivalentTo(int64(1)))

					result, err = client.BFInfoExpansion(ctx, "testbf2").Result()
					Expect(err).NotTo(HaveOccurred())
					Expect(result.ExpansionRate).To(BeEquivalentTo(int64(3)))
				})

				It("should BFInsert", Label("bloom", "bfinsert"), func() {
					options := &redis.BFInsertOptions{
						Capacity:   2000,
						Error:      0.001,
						Expansion:  3,
						NonScaling: false,
						NoCreate:   true,
					}

					_, err := client.BFInsert(ctx, "testbf1", options, "item1").Result()
					Expect(err).To(HaveOccurred())
					Expect(err).To(MatchError("ERR not found"))

					options = &redis.BFInsertOptions{
						Capacity:   2000,
						Error:      0.001,
						Expansion:  3,
						NonScaling: false,
						NoCreate:   false,
					}

					resultInsert, err := client.BFInsert(ctx, "testbf1", options, "item1").Result()
					Expect(err).NotTo(HaveOccurred())
					Expect(len(resultInsert)).To(BeEquivalentTo(1))

					exists, err := client.BFExists(ctx, "testbf1", "item1").Result()
					Expect(err).NotTo(HaveOccurred())
					Expect(exists).To(BeTrue())

					result, err := client.BFInfo(ctx, "testbf1").Result()
					Expect(err).NotTo(HaveOccurred())
					Expect(result).To(BeAssignableToTypeOf(redis.BFInfo{}))
					Expect(result.Capacity).To(BeEquivalentTo(int64(2000)))
					Expect(result.ExpansionRate).To(BeEquivalentTo(int64(3)))
				})

				It("should BFMAdd", Label("bloom", "bfmadd"), func() {
					resultAdd, err := client.BFMAdd(ctx, "testbf1", "item1", "item2", "item3").Result()

					Expect(err).NotTo(HaveOccurred())
					Expect(len(resultAdd)).To(Equal(3))

					resultInfo, err := client.BFInfo(ctx, "testbf1").Result()

					Expect(err).NotTo(HaveOccurred())
					Expect(resultInfo).To(BeAssignableToTypeOf(redis.BFInfo{}))
					Expect(resultInfo.ItemsInserted).To(BeEquivalentTo(int64(3)))
					resultAdd2, err := client.BFMAdd(ctx, "testbf1", "item1", "item2", "item4").Result()
					Expect(err).NotTo(HaveOccurred())
					Expect(resultAdd2[0]).To(BeFalse())
					Expect(resultAdd2[1]).To(BeFalse())
					Expect(resultAdd2[2]).To(BeTrue())
				})

				It("should BFMExists", Label("bloom", "bfmexists"), func() {
					exist, err := client.BFMExists(ctx, "testbf1", "item1", "item2", "item3").Result()
					Expect(err).NotTo(HaveOccurred())
					Expect(len(exist)).To(Equal(3))
					Expect(exist[0]).To(BeFalse())
					Expect(exist[1]).To(BeFalse())
					Expect(exist[2]).To(BeFalse())

					_, err = client.BFMAdd(ctx, "testbf1", "item1", "item2", "item3").Result()
					Expect(err).NotTo(HaveOccurred())

					exist, err = client.BFMExists(ctx, "testbf1", "item1", "item2", "item3", "item4").Result()

					Expect(err).NotTo(HaveOccurred())
					Expect(len(exist)).To(Equal(4))
					Expect(exist[0]).To(BeTrue())
					Expect(exist[1]).To(BeTrue())
					Expect(exist[2]).To(BeTrue())
					Expect(exist[3]).To(BeFalse())
				})

				It("should BFReserveExpansion", Label("bloom", "bfreserveexpansion"), func() {
					err := client.BFReserveExpansion(ctx, "testbf1", 0.001, 2000, 3).Err()
					Expect(err).NotTo(HaveOccurred())

					result, err := client.BFInfo(ctx, "testbf1").Result()
					Expect(err).NotTo(HaveOccurred())
					Expect(result).To(BeAssignableToTypeOf(redis.BFInfo{}))
					Expect(result.Capacity).To(BeEquivalentTo(int64(2000)))
					Expect(result.ExpansionRate).To(BeEquivalentTo(int64(3)))
				})

				It("should BFReserveNonScaling", Label("bloom", "bfreservenonscaling"), func() {
					err := client.BFReserveNonScaling(ctx, "testbfns1", 0.001, 1000).Err()
					Expect(err).NotTo(HaveOccurred())

					_, err = client.BFInfo(ctx, "testbfns1").Result()
					Expect(err).To(HaveOccurred())
				})

				It("should BFScanDump and BFLoadChunk", Label("bloom", "bfscandump", "bfloadchunk"), func() {
					err := client.BFReserve(ctx, "testbfsd1", 0.001, 3000).Err()
					Expect(err).NotTo(HaveOccurred())
					for i := 0; i < 1000; i++ {
						client.BFAdd(ctx, "testbfsd1", i)
					}
					infBefore := client.BFInfoSize(ctx, "testbfsd1")
					fd := []redis.ScanDump{}
					sd, err := client.BFScanDump(ctx, "testbfsd1", 0).Result()
					for {
						if sd.Iter == 0 {
							break
						}
						Expect(err).NotTo(HaveOccurred())
						fd = append(fd, sd)
						sd, err = client.BFScanDump(ctx, "testbfsd1", sd.Iter).Result()
					}
					client.Del(ctx, "testbfsd1")
					for _, e := range fd {
						client.BFLoadChunk(ctx, "testbfsd1", e.Iter, e.Data)
					}
					infAfter := client.BFInfoSize(ctx, "testbfsd1")
					Expect(infBefore).To(BeEquivalentTo(infAfter))
				})

				It("should BFReserveWithArgs", Label("bloom", "bfreserveargs"), func() {
					options := &redis.BFReserveOptions{
						Capacity:   2000,
						Error:      0.001,
						Expansion:  3,
						NonScaling: false,
					}
					err := client.BFReserveWithArgs(ctx, "testbf", options).Err()
					Expect(err).NotTo(HaveOccurred())

					result, err := client.BFInfo(ctx, "testbf").Result()
					Expect(err).NotTo(HaveOccurred())
					Expect(result).To(BeAssignableToTypeOf(redis.BFInfo{}))
					Expect(result.Capacity).To(BeEquivalentTo(int64(2000)))
					Expect(result.ExpansionRate).To(BeEquivalentTo(int64(3)))
				})
			})

			Describe("cuckoo", Label("cuckoo"), func() {
				It("should CFAdd", Label("cuckoo", "cfadd"), func() {
					add, err := client.CFAdd(ctx, "testcf1", "item1").Result()
					Expect(err).NotTo(HaveOccurred())
					Expect(add).To(BeTrue())

					exists, err := client.CFExists(ctx, "testcf1", "item1").Result()
					Expect(err).NotTo(HaveOccurred())
					Expect(exists).To(BeTrue())

					info, err := client.CFInfo(ctx, "testcf1").Result()
					Expect(err).NotTo(HaveOccurred())
					Expect(info).To(BeAssignableToTypeOf(redis.CFInfo{}))
					Expect(info.NumItemsInserted).To(BeEquivalentTo(int64(1)))
				})

				It("should CFAddNX", Label("cuckoo", "cfaddnx"), func() {
					add, err := client.CFAddNX(ctx, "testcf1", "item1").Result()
					Expect(err).NotTo(HaveOccurred())
					Expect(add).To(BeTrue())

					exists, err := client.CFExists(ctx, "testcf1", "item1").Result()
					Expect(err).NotTo(HaveOccurred())
					Expect(exists).To(BeTrue())

					result, err := client.CFAddNX(ctx, "testcf1", "item1").Result()
					Expect(err).NotTo(HaveOccurred())
					Expect(result).To(BeFalse())

					info, err := client.CFInfo(ctx, "testcf1").Result()
					Expect(err).NotTo(HaveOccurred())
					Expect(info).To(BeAssignableToTypeOf(redis.CFInfo{}))
					Expect(info.NumItemsInserted).To(BeEquivalentTo(int64(1)))
				})

				It("should CFCount", Label("cuckoo", "cfcount"), func() {
					err := client.CFAdd(ctx, "testcf1", "item1").Err()
					cnt, err := client.CFCount(ctx, "testcf1", "item1").Result()
					Expect(err).NotTo(HaveOccurred())
					Expect(cnt).To(BeEquivalentTo(int64(1)))

					err = client.CFAdd(ctx, "testcf1", "item1").Err()
					Expect(err).NotTo(HaveOccurred())

					cnt, err = client.CFCount(ctx, "testcf1", "item1").Result()
					Expect(err).NotTo(HaveOccurred())
					Expect(cnt).To(BeEquivalentTo(int64(2)))
				})

				It("should CFDel and CFExists", Label("cuckoo", "cfdel", "cfexists"), func() {
					err := client.CFAdd(ctx, "testcf1", "item1").Err()
					Expect(err).NotTo(HaveOccurred())

					exists, err := client.CFExists(ctx, "testcf1", "item1").Result()
					Expect(err).NotTo(HaveOccurred())
					Expect(exists).To(BeTrue())

					del, err := client.CFDel(ctx, "testcf1", "item1").Result()
					Expect(err).NotTo(HaveOccurred())
					Expect(del).To(BeTrue())

					exists, err = client.CFExists(ctx, "testcf1", "item1").Result()
					Expect(err).NotTo(HaveOccurred())
					Expect(exists).To(BeFalse())
				})

				It("should CFInfo and CFReserve", Label("cuckoo", "cfinfo", "cfreserve"), func() {
					err := client.CFReserve(ctx, "testcf1", 1000).Err()
					Expect(err).NotTo(HaveOccurred())
					err = client.CFReserveExpansion(ctx, "testcfe1", 1000, 1).Err()
					Expect(err).NotTo(HaveOccurred())
					err = client.CFReserveBucketSize(ctx, "testcfbs1", 1000, 4).Err()
					Expect(err).NotTo(HaveOccurred())
					err = client.CFReserveMaxIterations(ctx, "testcfmi1", 1000, 10).Err()
					Expect(err).NotTo(HaveOccurred())

					result, err := client.CFInfo(ctx, "testcf1").Result()
					Expect(err).NotTo(HaveOccurred())
					Expect(result).To(BeAssignableToTypeOf(redis.CFInfo{}))
				})

				It("should CFScanDump and CFLoadChunk", Label("bloom", "cfscandump", "cfloadchunk"), func() {
					err := client.CFReserve(ctx, "testcfsd1", 1000).Err()
					Expect(err).NotTo(HaveOccurred())
					for i := 0; i < 1000; i++ {
						Item := fmt.Sprintf("item%d", i)
						client.CFAdd(ctx, "testcfsd1", Item)
					}
					infBefore := client.CFInfo(ctx, "testcfsd1")
					fd := []redis.ScanDump{}
					sd, err := client.CFScanDump(ctx, "testcfsd1", 0).Result()
					for {
						if sd.Iter == 0 {
							break
						}
						Expect(err).NotTo(HaveOccurred())
						fd = append(fd, sd)
						sd, err = client.CFScanDump(ctx, "testcfsd1", sd.Iter).Result()
					}
					client.Del(ctx, "testcfsd1")
					for _, e := range fd {
						client.CFLoadChunk(ctx, "testcfsd1", e.Iter, e.Data)
					}
					infAfter := client.CFInfo(ctx, "testcfsd1")
					Expect(infBefore).To(BeEquivalentTo(infAfter))
				})

				It("should CFInfo and CFReserveWithArgs", Label("cuckoo", "cfinfo", "cfreserveargs"), func() {
					args := &redis.CFReserveOptions{
						Capacity:      2048,
						BucketSize:    3,
						MaxIterations: 15,
						Expansion:     2,
					}

					err := client.CFReserveWithArgs(ctx, "testcf1", args).Err()
					Expect(err).NotTo(HaveOccurred())

					result, err := client.CFInfo(ctx, "testcf1").Result()
					Expect(err).NotTo(HaveOccurred())
					Expect(result).To(BeAssignableToTypeOf(redis.CFInfo{}))
					Expect(result.BucketSize).To(BeEquivalentTo(int64(3)))
					Expect(result.MaxIteration).To(BeEquivalentTo(int64(15)))
					Expect(result.ExpansionRate).To(BeEquivalentTo(int64(2)))
				})

				It("should CFInsert", Label("cuckoo", "cfinsert"), func() {
					args := &redis.CFInsertOptions{
						Capacity: 3000,
						NoCreate: true,
					}

					result, err := client.CFInsert(ctx, "testcf1", args, "item1", "item2", "item3").Result()
					Expect(err).To(HaveOccurred())

					args = &redis.CFInsertOptions{
						Capacity: 3000,
						NoCreate: false,
					}

					result, err = client.CFInsert(ctx, "testcf1", args, "item1", "item2", "item3").Result()
					Expect(err).NotTo(HaveOccurred())
					Expect(len(result)).To(BeEquivalentTo(3))
				})

				It("should CFInsertNX", Label("cuckoo", "cfinsertnx"), func() {
					args := &redis.CFInsertOptions{
						Capacity: 3000,
						NoCreate: true,
					}

					_, err := client.CFInsertNX(ctx, "testcf1", args, "item1", "item2", "item2").Result()
					Expect(err).To(HaveOccurred())

					args = &redis.CFInsertOptions{
						Capacity: 3000,
						NoCreate: false,
					}

					result, err := client.CFInsertNX(ctx, "testcf2", args, "item1", "item2", "item2").Result()
					Expect(err).NotTo(HaveOccurred())
					Expect(len(result)).To(BeEquivalentTo(3))
					Expect(result[0]).To(BeEquivalentTo(int64(1)))
					Expect(result[1]).To(BeEquivalentTo(int64(1)))
					Expect(result[2]).To(BeEquivalentTo(int64(0)))
				})

				It("should CFMexists", Label("cuckoo", "cfmexists"), func() {
					err := client.CFInsert(ctx, "testcf1", nil, "item1", "item2", "item3").Err()
					Expect(err).NotTo(HaveOccurred())

					result, err := client.CFMExists(ctx, "testcf1", "item1", "item2", "item3", "item4").Result()
					Expect(err).NotTo(HaveOccurred())
					Expect(len(result)).To(BeEquivalentTo(4))
					Expect(result[0]).To(BeTrue())
					Expect(result[1]).To(BeTrue())
					Expect(result[2]).To(BeTrue())
					Expect(result[3]).To(BeFalse())
				})
			})

			Describe("CMS", Label("cms"), func() {
				It("should CMSIncrBy", Label("cms", "cmsincrby"), func() {
					err := client.CMSInitByDim(ctx, "testcms1", 5, 10).Err()
					Expect(err).NotTo(HaveOccurred())

					result, err := client.CMSIncrBy(ctx, "testcms1", "item1", 1, "item2", 2, "item3", 3).Result()
					Expect(err).NotTo(HaveOccurred())
					Expect(len(result)).To(BeEquivalentTo(3))
					Expect(result[0]).To(BeEquivalentTo(int64(1)))
					Expect(result[1]).To(BeEquivalentTo(int64(2)))
					Expect(result[2]).To(BeEquivalentTo(int64(3)))
				})

				It("should CMSInitByDim and CMSInfo", Label("cms", "cmsinitbydim", "cmsinfo"), func() {
					err := client.CMSInitByDim(ctx, "testcms1", 5, 10).Err()
					Expect(err).NotTo(HaveOccurred())

					info, err := client.CMSInfo(ctx, "testcms1").Result()
					Expect(err).NotTo(HaveOccurred())

					Expect(info).To(BeAssignableToTypeOf(redis.CMSInfo{}))
					Expect(info.Width).To(BeEquivalentTo(int64(5)))
					Expect(info.Depth).To(BeEquivalentTo(int64(10)))
				})

				It("should CMSInitByProb", Label("cms", "cmsinitbyprob"), func() {
					err := client.CMSInitByProb(ctx, "testcms1", 0.002, 0.01).Err()
					Expect(err).NotTo(HaveOccurred())

					info, err := client.CMSInfo(ctx, "testcms1").Result()
					Expect(err).NotTo(HaveOccurred())
					Expect(info).To(BeAssignableToTypeOf(redis.CMSInfo{}))
				})

				It("should CMSMerge, CMSMergeWithWeight and CMSQuery", Label("cms", "cmsmerge", "cmsquery", "NonRedisEnterprise"), func() {
					err := client.CMSMerge(ctx, "destCms1", "testcms2", "testcms3").Err()
					Expect(err).To(HaveOccurred())
					Expect(err).To(MatchError("CMS: key does not exist"))

					err = client.CMSInitByDim(ctx, "destCms1", 5, 10).Err()
					Expect(err).NotTo(HaveOccurred())
					err = client.CMSInitByDim(ctx, "destCms2", 5, 10).Err()
					Expect(err).NotTo(HaveOccurred())
					err = client.CMSInitByDim(ctx, "cms1", 2, 20).Err()
					Expect(err).NotTo(HaveOccurred())
					err = client.CMSInitByDim(ctx, "cms2", 3, 20).Err()
					Expect(err).NotTo(HaveOccurred())

					err = client.CMSMerge(ctx, "destCms1", "cms1", "cms2").Err()
					Expect(err).To(MatchError("CMS: width/depth is not equal"))

					client.Del(ctx, "cms1", "cms2")

					err = client.CMSInitByDim(ctx, "cms1", 5, 10).Err()
					Expect(err).NotTo(HaveOccurred())
					err = client.CMSInitByDim(ctx, "cms2", 5, 10).Err()
					Expect(err).NotTo(HaveOccurred())

					client.CMSIncrBy(ctx, "cms1", "item1", 1, "item2", 2)
					client.CMSIncrBy(ctx, "cms2", "item2", 2, "item3", 3)

					err = client.CMSMerge(ctx, "destCms1", "cms1", "cms2").Err()
					Expect(err).NotTo(HaveOccurred())

					result, err := client.CMSQuery(ctx, "destCms1", "item1", "item2", "item3").Result()
					Expect(err).NotTo(HaveOccurred())
					Expect(len(result)).To(BeEquivalentTo(3))
					Expect(result[0]).To(BeEquivalentTo(int64(1)))
					Expect(result[1]).To(BeEquivalentTo(int64(4)))
					Expect(result[2]).To(BeEquivalentTo(int64(3)))

					sourceSketches := map[string]int64{
						"cms1": 1,
						"cms2": 2,
					}
					err = client.CMSMergeWithWeight(ctx, "destCms2", sourceSketches).Err()
					Expect(err).NotTo(HaveOccurred())

					result, err = client.CMSQuery(ctx, "destCms2", "item1", "item2", "item3").Result()
					Expect(err).NotTo(HaveOccurred())
					Expect(len(result)).To(BeEquivalentTo(3))
					Expect(result[0]).To(BeEquivalentTo(int64(1)))
					Expect(result[1]).To(BeEquivalentTo(int64(6)))
					Expect(result[2]).To(BeEquivalentTo(int64(6)))
				})
			})

			Describe("TopK", Label("topk"), func() {
				It("should TopKReserve, TopKInfo, TopKAdd, TopKQuery, TopKCount, TopKIncrBy, TopKList, TopKListWithCount", Label("topk", "topkreserve", "topkinfo", "topkadd", "topkquery", "topkcount", "topkincrby", "topklist", "topklistwithcount"), func() {
					err := client.TopKReserve(ctx, "topk1", 3).Err()
					Expect(err).NotTo(HaveOccurred())

					resultInfo, err := client.TopKInfo(ctx, "topk1").Result()
					Expect(err).NotTo(HaveOccurred())
					Expect(resultInfo.K).To(BeEquivalentTo(int64(3)))

					resultAdd, err := client.TopKAdd(ctx, "topk1", "item1", "item2", 3, "item1").Result()
					Expect(err).NotTo(HaveOccurred())
					Expect(len(resultAdd)).To(BeEquivalentTo(int64(4)))

					resultQuery, err := client.TopKQuery(ctx, "topk1", "item1", "item2", 4, 3).Result()
					Expect(err).NotTo(HaveOccurred())
					Expect(len(resultQuery)).To(BeEquivalentTo(4))
					Expect(resultQuery[0]).To(BeTrue())
					Expect(resultQuery[1]).To(BeTrue())
					Expect(resultQuery[2]).To(BeFalse())
					Expect(resultQuery[3]).To(BeTrue())

					resultCount, err := client.TopKCount(ctx, "topk1", "item1", "item2", "item3").Result()
					Expect(err).NotTo(HaveOccurred())
					Expect(len(resultCount)).To(BeEquivalentTo(3))
					Expect(resultCount[0]).To(BeEquivalentTo(int64(2)))
					Expect(resultCount[1]).To(BeEquivalentTo(int64(1)))
					Expect(resultCount[2]).To(BeEquivalentTo(int64(0)))

					resultIncr, err := client.TopKIncrBy(ctx, "topk1", "item1", 5, "item2", 10).Result()
					Expect(err).NotTo(HaveOccurred())
					Expect(len(resultIncr)).To(BeEquivalentTo(2))

					resultCount, err = client.TopKCount(ctx, "topk1", "item1", "item2", "item3").Result()
					Expect(err).NotTo(HaveOccurred())
					Expect(len(resultCount)).To(BeEquivalentTo(3))
					Expect(resultCount[0]).To(BeEquivalentTo(int64(7)))
					Expect(resultCount[1]).To(BeEquivalentTo(int64(11)))
					Expect(resultCount[2]).To(BeEquivalentTo(int64(0)))

					resultList, err := client.TopKList(ctx, "topk1").Result()
					Expect(err).NotTo(HaveOccurred())
					Expect(len(resultList)).To(BeEquivalentTo(3))
					Expect(resultList).To(ContainElements("item2", "item1", "3"))

					resultListWithCount, err := client.TopKListWithCount(ctx, "topk1").Result()
					Expect(err).NotTo(HaveOccurred())
					Expect(len(resultListWithCount)).To(BeEquivalentTo(3))
					Expect(resultListWithCount["3"]).To(BeEquivalentTo(int64(1)))
					Expect(resultListWithCount["item1"]).To(BeEquivalentTo(int64(7)))
					Expect(resultListWithCount["item2"]).To(BeEquivalentTo(int64(11)))
				})

				It("should TopKReserveWithOptions", Label("topk", "topkreservewithoptions"), func() {
					err := client.TopKReserveWithOptions(ctx, "topk1", 3, 1500, 8, 0.5).Err()
					Expect(err).NotTo(HaveOccurred())

					resultInfo, err := client.TopKInfo(ctx, "topk1").Result()
					Expect(err).NotTo(HaveOccurred())
					Expect(resultInfo.K).To(BeEquivalentTo(int64(3)))
					Expect(resultInfo.Width).To(BeEquivalentTo(int64(1500)))
					Expect(resultInfo.Depth).To(BeEquivalentTo(int64(8)))
					Expect(resultInfo.Decay).To(BeEquivalentTo(0.5))
				})
			})

			Describe("t-digest", Label("tdigest"), func() {
				It("should TDigestAdd, TDigestCreate, TDigestInfo, TDigestByRank, TDigestByRevRank, TDigestCDF, TDigestMax, TDigestMin, TDigestQuantile, TDigestRank, TDigestRevRank, TDigestTrimmedMean, TDigestReset, ", Label("tdigest", "tdigestadd", "tdigestcreate", "tdigestinfo", "tdigestbyrank", "tdigestbyrevrank", "tdigestcdf", "tdigestmax", "tdigestmin", "tdigestquantile", "tdigestrank", "tdigestrevrank", "tdigesttrimmedmean", "tdigestreset"), func() {
					err := client.TDigestCreate(ctx, "tdigest1").Err()
					Expect(err).NotTo(HaveOccurred())

					info, err := client.TDigestInfo(ctx, "tdigest1").Result()
					Expect(err).NotTo(HaveOccurred())
					Expect(info.Observations).To(BeEquivalentTo(int64(0)))

					// Test with empty sketch
					byRank, err := client.TDigestByRank(ctx, "tdigest1", 0, 1, 2, 3).Result()
					Expect(err).NotTo(HaveOccurred())
					Expect(len(byRank)).To(BeEquivalentTo(4))

					byRevRank, err := client.TDigestByRevRank(ctx, "tdigest1", 0, 1, 2).Result()
					Expect(err).NotTo(HaveOccurred())
					Expect(len(byRevRank)).To(BeEquivalentTo(3))

					cdf, err := client.TDigestCDF(ctx, "tdigest1", 15, 35, 70).Result()
					Expect(err).NotTo(HaveOccurred())
					Expect(len(cdf)).To(BeEquivalentTo(3))

					max, err := client.TDigestMax(ctx, "tdigest1").Result()
					Expect(err).NotTo(HaveOccurred())
					Expect(math.IsNaN(max)).To(BeTrue())

					min, err := client.TDigestMin(ctx, "tdigest1").Result()
					Expect(err).NotTo(HaveOccurred())
					Expect(math.IsNaN(min)).To(BeTrue())

					quantile, err := client.TDigestQuantile(ctx, "tdigest1", 0.1, 0.2).Result()
					Expect(err).NotTo(HaveOccurred())
					Expect(len(quantile)).To(BeEquivalentTo(2))

					rank, err := client.TDigestRank(ctx, "tdigest1", 10, 20).Result()
					Expect(err).NotTo(HaveOccurred())
					Expect(len(rank)).To(BeEquivalentTo(2))

					revRank, err := client.TDigestRevRank(ctx, "tdigest1", 10, 20).Result()
					Expect(err).NotTo(HaveOccurred())
					Expect(len(revRank)).To(BeEquivalentTo(2))

					trimmedMean, err := client.TDigestTrimmedMean(ctx, "tdigest1", 0.1, 0.6).Result()
					Expect(err).NotTo(HaveOccurred())
					Expect(math.IsNaN(trimmedMean)).To(BeTrue())

					// Add elements
					err = client.TDigestAdd(ctx, "tdigest1", 10, 20, 30, 40, 50, 60, 70, 80, 90, 100).Err()
					Expect(err).NotTo(HaveOccurred())

					info, err = client.TDigestInfo(ctx, "tdigest1").Result()
					Expect(err).NotTo(HaveOccurred())
					Expect(info.Observations).To(BeEquivalentTo(int64(10)))

					byRank, err = client.TDigestByRank(ctx, "tdigest1", 0, 1, 2).Result()
					Expect(err).NotTo(HaveOccurred())
					Expect(len(byRank)).To(BeEquivalentTo(3))
					Expect(byRank[0]).To(BeEquivalentTo(float64(10)))
					Expect(byRank[1]).To(BeEquivalentTo(float64(20)))
					Expect(byRank[2]).To(BeEquivalentTo(float64(30)))

					byRevRank, err = client.TDigestByRevRank(ctx, "tdigest1", 0, 1, 2).Result()
					Expect(err).NotTo(HaveOccurred())
					Expect(len(byRevRank)).To(BeEquivalentTo(3))
					Expect(byRevRank[0]).To(BeEquivalentTo(float64(100)))
					Expect(byRevRank[1]).To(BeEquivalentTo(float64(90)))
					Expect(byRevRank[2]).To(BeEquivalentTo(float64(80)))

					cdf, err = client.TDigestCDF(ctx, "tdigest1", 15, 35, 70).Result()
					Expect(err).NotTo(HaveOccurred())
					Expect(len(cdf)).To(BeEquivalentTo(3))
					Expect(cdf[0]).To(BeEquivalentTo(0.1))
					Expect(cdf[1]).To(BeEquivalentTo(0.3))
					Expect(cdf[2]).To(BeEquivalentTo(0.65))

					max, err = client.TDigestMax(ctx, "tdigest1").Result()
					Expect(err).NotTo(HaveOccurred())
					Expect(max).To(BeEquivalentTo(float64(100)))

					min, err = client.TDigestMin(ctx, "tdigest1").Result()
					Expect(err).NotTo(HaveOccurred())
					Expect(min).To(BeEquivalentTo(float64(10)))

					quantile, err = client.TDigestQuantile(ctx, "tdigest1", 0.1, 0.2).Result()
					Expect(err).NotTo(HaveOccurred())
					Expect(len(quantile)).To(BeEquivalentTo(2))
					Expect(quantile[0]).To(BeEquivalentTo(float64(20)))
					Expect(quantile[1]).To(BeEquivalentTo(float64(30)))

					rank, err = client.TDigestRank(ctx, "tdigest1", 10, 20).Result()
					Expect(err).NotTo(HaveOccurred())
					Expect(len(rank)).To(BeEquivalentTo(2))
					Expect(rank[0]).To(BeEquivalentTo(int64(0)))
					Expect(rank[1]).To(BeEquivalentTo(int64(1)))

					revRank, err = client.TDigestRevRank(ctx, "tdigest1", 10, 20).Result()
					Expect(err).NotTo(HaveOccurred())
					Expect(len(revRank)).To(BeEquivalentTo(2))
					Expect(revRank[0]).To(BeEquivalentTo(int64(9)))
					Expect(revRank[1]).To(BeEquivalentTo(int64(8)))

					trimmedMean, err = client.TDigestTrimmedMean(ctx, "tdigest1", 0.1, 0.6).Result()
					Expect(err).NotTo(HaveOccurred())
					Expect(trimmedMean).To(BeEquivalentTo(float64(40)))

					reset, err := client.TDigestReset(ctx, "tdigest1").Result()
					Expect(err).NotTo(HaveOccurred())
					Expect(reset).To(BeEquivalentTo("OK"))
				})

				It("should TDigestCreateWithCompression", Label("tdigest", "tcreatewithcompression"), func() {
					err := client.TDigestCreateWithCompression(ctx, "tdigest1", 2000).Err()
					Expect(err).NotTo(HaveOccurred())

					info, err := client.TDigestInfo(ctx, "tdigest1").Result()
					Expect(err).NotTo(HaveOccurred())
					Expect(info.Compression).To(BeEquivalentTo(int64(2000)))
				})

				It("should TDigestMerge", Label("tdigest", "tmerge", "NonRedisEnterprise"), func() {
					err := client.TDigestCreate(ctx, "tdigest1").Err()
					Expect(err).NotTo(HaveOccurred())
					err = client.TDigestAdd(ctx, "tdigest1", 10, 20, 30, 40, 50, 60, 70, 80, 90, 100).Err()
					Expect(err).NotTo(HaveOccurred())

					err = client.TDigestCreate(ctx, "tdigest2").Err()
					Expect(err).NotTo(HaveOccurred())
					err = client.TDigestAdd(ctx, "tdigest2", 15, 25, 35, 45, 55, 65, 75, 85, 95, 105).Err()
					Expect(err).NotTo(HaveOccurred())

					err = client.TDigestCreate(ctx, "tdigest3").Err()
					Expect(err).NotTo(HaveOccurred())
					err = client.TDigestAdd(ctx, "tdigest3", 50, 60, 70, 80, 90, 100, 110, 120, 130, 140).Err()
					Expect(err).NotTo(HaveOccurred())

					options := &redis.TDigestMergeOptions{
						Compression: 1000,
						Override:    false,
					}
					err = client.TDigestMerge(ctx, "tdigest1", options, "tdigest2", "tdigest3").Err()
					Expect(err).NotTo(HaveOccurred())

					info, err := client.TDigestInfo(ctx, "tdigest1").Result()
					Expect(err).NotTo(HaveOccurred())
					Expect(info.Observations).To(BeEquivalentTo(int64(30)))
					Expect(info.Compression).To(BeEquivalentTo(int64(1000)))

					max, err := client.TDigestMax(ctx, "tdigest1").Result()
					Expect(err).NotTo(HaveOccurred())
					Expect(max).To(BeEquivalentTo(float64(140)))
				})
			})
>>>>>>> e63669e1
		})
	}
})<|MERGE_RESOLUTION|>--- conflicted
+++ resolved
@@ -15,261 +15,12 @@
 
 var _ = Describe("Probabilistic commands", Label("probabilistic"), func() {
 	ctx := context.TODO()
-<<<<<<< HEAD
-	var client *dicedb.Client
-
-	BeforeEach(func() {
-		client = dicedb.NewClient(&dicedb.Options{Addr: ":6379"})
-		Expect(client.FlushDB(ctx).Err()).NotTo(HaveOccurred())
-	})
-
-	AfterEach(func() {
-		Expect(client.Close()).NotTo(HaveOccurred())
-	})
-
-	Describe("bloom", Label("bloom"), func() {
-		It("should BFAdd", Label("bloom", "bfadd"), func() {
-			resultAdd, err := client.BFAdd(ctx, "testbf1", 1).Result()
-
-			Expect(err).NotTo(HaveOccurred())
-			Expect(resultAdd).To(BeTrue())
-
-			resultInfo, err := client.BFInfo(ctx, "testbf1").Result()
-
-			Expect(err).NotTo(HaveOccurred())
-			Expect(resultInfo).To(BeAssignableToTypeOf(dicedb.BFInfo{}))
-			Expect(resultInfo.ItemsInserted).To(BeEquivalentTo(int64(1)))
-		})
-
-		It("should BFCard", Label("bloom", "bfcard"), func() {
-			// This is a probabilistic data structure, and it's not always guaranteed that we will get back
-			// the exact number of inserted items, during hash collisions
-			// But with such a low number of items (only 3),
-			// the probability of a collision is very low, so we can expect to get back the exact number of items
-			_, err := client.BFAdd(ctx, "testbf1", "item1").Result()
-			Expect(err).NotTo(HaveOccurred())
-			_, err = client.BFAdd(ctx, "testbf1", "item2").Result()
-			Expect(err).NotTo(HaveOccurred())
-			_, err = client.BFAdd(ctx, "testbf1", 3).Result()
-			Expect(err).NotTo(HaveOccurred())
-
-			result, err := client.BFCard(ctx, "testbf1").Result()
-
-			Expect(err).NotTo(HaveOccurred())
-			Expect(result).To(BeEquivalentTo(int64(3)))
-		})
-
-		It("should BFExists", Label("bloom", "bfexists"), func() {
-			exists, err := client.BFExists(ctx, "testbf1", "item1").Result()
-			Expect(err).NotTo(HaveOccurred())
-			Expect(exists).To(BeFalse())
-
-			_, err = client.BFAdd(ctx, "testbf1", "item1").Result()
-			Expect(err).NotTo(HaveOccurred())
-
-			exists, err = client.BFExists(ctx, "testbf1", "item1").Result()
-
-			Expect(err).NotTo(HaveOccurred())
-			Expect(exists).To(BeTrue())
-		})
-
-		It("should BFInfo and BFReserve", Label("bloom", "bfinfo", "bfreserve"), func() {
-			err := client.BFReserve(ctx, "testbf1", 0.001, 2000).Err()
-			Expect(err).NotTo(HaveOccurred())
-
-			result, err := client.BFInfo(ctx, "testbf1").Result()
-			Expect(err).NotTo(HaveOccurred())
-			Expect(result).To(BeAssignableToTypeOf(dicedb.BFInfo{}))
-			Expect(result.Capacity).To(BeEquivalentTo(int64(2000)))
-		})
-
-		It("should BFInfoCapacity, BFInfoSize, BFInfoFilters, BFInfoItems, BFInfoExpansion, ", Label("bloom", "bfinfocapacity", "bfinfosize", "bfinfofilters", "bfinfoitems", "bfinfoexpansion"), func() {
-			err := client.BFReserve(ctx, "testbf1", 0.001, 2000).Err()
-			Expect(err).NotTo(HaveOccurred())
-
-			result, err := client.BFInfoCapacity(ctx, "testbf1").Result()
-			Expect(err).NotTo(HaveOccurred())
-			Expect(result.Capacity).To(BeEquivalentTo(int64(2000)))
-
-			result, err = client.BFInfoItems(ctx, "testbf1").Result()
-			Expect(err).NotTo(HaveOccurred())
-			Expect(result.ItemsInserted).To(BeEquivalentTo(int64(0)))
-
-			result, err = client.BFInfoSize(ctx, "testbf1").Result()
-			Expect(err).NotTo(HaveOccurred())
-			Expect(result.Size).To(BeEquivalentTo(int64(4056)))
-
-			err = client.BFReserveExpansion(ctx, "testbf2", 0.001, 2000, 3).Err()
-			Expect(err).NotTo(HaveOccurred())
-
-			result, err = client.BFInfoFilters(ctx, "testbf2").Result()
-			Expect(err).NotTo(HaveOccurred())
-			Expect(result.Filters).To(BeEquivalentTo(int64(1)))
-
-			result, err = client.BFInfoExpansion(ctx, "testbf2").Result()
-			Expect(err).NotTo(HaveOccurred())
-			Expect(result.ExpansionRate).To(BeEquivalentTo(int64(3)))
-		})
-
-		It("should BFInsert", Label("bloom", "bfinsert"), func() {
-			options := &dicedb.BFInsertOptions{
-				Capacity:   2000,
-				Error:      0.001,
-				Expansion:  3,
-				NonScaling: false,
-				NoCreate:   true,
-			}
-
-			resultInsert, err := client.BFInsert(ctx, "testbf1", options, "item1").Result()
-			Expect(err).To(HaveOccurred())
-			Expect(err).To(MatchError("ERR not found"))
-
-			options = &dicedb.BFInsertOptions{
-				Capacity:   2000,
-				Error:      0.001,
-				Expansion:  3,
-				NonScaling: false,
-				NoCreate:   false,
-			}
-
-			resultInsert, err = client.BFInsert(ctx, "testbf1", options, "item1").Result()
-			Expect(err).NotTo(HaveOccurred())
-			Expect(len(resultInsert)).To(BeEquivalentTo(1))
-
-			exists, err := client.BFExists(ctx, "testbf1", "item1").Result()
-			Expect(err).NotTo(HaveOccurred())
-			Expect(exists).To(BeTrue())
-
-			result, err := client.BFInfo(ctx, "testbf1").Result()
-			Expect(err).NotTo(HaveOccurred())
-			Expect(result).To(BeAssignableToTypeOf(dicedb.BFInfo{}))
-			Expect(result.Capacity).To(BeEquivalentTo(int64(2000)))
-			Expect(result.ExpansionRate).To(BeEquivalentTo(int64(3)))
-		})
-
-		It("should BFMAdd", Label("bloom", "bfmadd"), func() {
-			resultAdd, err := client.BFMAdd(ctx, "testbf1", "item1", "item2", "item3").Result()
-
-			Expect(err).NotTo(HaveOccurred())
-			Expect(len(resultAdd)).To(Equal(3))
-
-			resultInfo, err := client.BFInfo(ctx, "testbf1").Result()
-
-			Expect(err).NotTo(HaveOccurred())
-			Expect(resultInfo).To(BeAssignableToTypeOf(dicedb.BFInfo{}))
-			Expect(resultInfo.ItemsInserted).To(BeEquivalentTo(int64(3)))
-			resultAdd2, err := client.BFMAdd(ctx, "testbf1", "item1", "item2", "item4").Result()
-			Expect(err).NotTo(HaveOccurred())
-			Expect(resultAdd2[0]).To(BeFalse())
-			Expect(resultAdd2[1]).To(BeFalse())
-			Expect(resultAdd2[2]).To(BeTrue())
-		})
-
-		It("should BFMExists", Label("bloom", "bfmexists"), func() {
-			exist, err := client.BFMExists(ctx, "testbf1", "item1", "item2", "item3").Result()
-			Expect(err).NotTo(HaveOccurred())
-			Expect(len(exist)).To(Equal(3))
-			Expect(exist[0]).To(BeFalse())
-			Expect(exist[1]).To(BeFalse())
-			Expect(exist[2]).To(BeFalse())
-
-			_, err = client.BFMAdd(ctx, "testbf1", "item1", "item2", "item3").Result()
-			Expect(err).NotTo(HaveOccurred())
-
-			exist, err = client.BFMExists(ctx, "testbf1", "item1", "item2", "item3", "item4").Result()
-
-			Expect(err).NotTo(HaveOccurred())
-			Expect(len(exist)).To(Equal(4))
-			Expect(exist[0]).To(BeTrue())
-			Expect(exist[1]).To(BeTrue())
-			Expect(exist[2]).To(BeTrue())
-			Expect(exist[3]).To(BeFalse())
-		})
-
-		It("should BFReserveExpansion", Label("bloom", "bfreserveexpansion"), func() {
-			err := client.BFReserveExpansion(ctx, "testbf1", 0.001, 2000, 3).Err()
-			Expect(err).NotTo(HaveOccurred())
-
-			result, err := client.BFInfo(ctx, "testbf1").Result()
-			Expect(err).NotTo(HaveOccurred())
-			Expect(result).To(BeAssignableToTypeOf(dicedb.BFInfo{}))
-			Expect(result.Capacity).To(BeEquivalentTo(int64(2000)))
-			Expect(result.ExpansionRate).To(BeEquivalentTo(int64(3)))
-		})
-
-		It("should BFReserveNonScaling", Label("bloom", "bfreservenonscaling"), func() {
-			err := client.BFReserveNonScaling(ctx, "testbfns1", 0.001, 1000).Err()
-			Expect(err).NotTo(HaveOccurred())
-
-			_, err = client.BFInfo(ctx, "testbfns1").Result()
-			Expect(err).To(HaveOccurred())
-		})
-
-		It("should BFScanDump and BFLoadChunk", Label("bloom", "bfscandump", "bfloadchunk"), func() {
-			err := client.BFReserve(ctx, "testbfsd1", 0.001, 3000).Err()
-			Expect(err).NotTo(HaveOccurred())
-			for i := 0; i < 1000; i++ {
-				client.BFAdd(ctx, "testbfsd1", i)
-			}
-			infBefore := client.BFInfoSize(ctx, "testbfsd1")
-			fd := []dicedb.ScanDump{}
-			sd, err := client.BFScanDump(ctx, "testbfsd1", 0).Result()
-			for {
-				if sd.Iter == 0 {
-					break
-				}
-				Expect(err).NotTo(HaveOccurred())
-				fd = append(fd, sd)
-				sd, err = client.BFScanDump(ctx, "testbfsd1", sd.Iter).Result()
-			}
-			client.Del(ctx, "testbfsd1")
-			for _, e := range fd {
-				client.BFLoadChunk(ctx, "testbfsd1", e.Iter, e.Data)
-			}
-			infAfter := client.BFInfoSize(ctx, "testbfsd1")
-			Expect(infBefore).To(BeEquivalentTo(infAfter))
-		})
-
-		It("should BFReserveWithArgs", Label("bloom", "bfreserveargs"), func() {
-			options := &dicedb.BFReserveOptions{
-				Capacity:   2000,
-				Error:      0.001,
-				Expansion:  3,
-				NonScaling: false,
-			}
-			err := client.BFReserveWithArgs(ctx, "testbf", options).Err()
-			Expect(err).NotTo(HaveOccurred())
-
-			result, err := client.BFInfo(ctx, "testbf").Result()
-			Expect(err).NotTo(HaveOccurred())
-			Expect(result).To(BeAssignableToTypeOf(dicedb.BFInfo{}))
-			Expect(result.Capacity).To(BeEquivalentTo(int64(2000)))
-			Expect(result.ExpansionRate).To(BeEquivalentTo(int64(3)))
-		})
-	})
-
-	Describe("cuckoo", Label("cuckoo"), func() {
-		It("should CFAdd", Label("cuckoo", "cfadd"), func() {
-			add, err := client.CFAdd(ctx, "testcf1", "item1").Result()
-			Expect(err).NotTo(HaveOccurred())
-			Expect(add).To(BeTrue())
-
-			exists, err := client.CFExists(ctx, "testcf1", "item1").Result()
-			Expect(err).NotTo(HaveOccurred())
-			Expect(exists).To(BeTrue())
-
-			info, err := client.CFInfo(ctx, "testcf1").Result()
-			Expect(err).NotTo(HaveOccurred())
-			Expect(info).To(BeAssignableToTypeOf(dicedb.CFInfo{}))
-			Expect(info.NumItemsInserted).To(BeEquivalentTo(int64(1)))
-=======
-
-	setupRedisClient := func(protocolVersion int) *redis.Client {
-		return redis.NewClient(&redis.Options{
+
+	setupRedisClient := func(protocolVersion int) *dicedb.Client {
+		return dicedb.NewClient(&dicedb.Options{
 			Addr:     "localhost:6379",
 			DB:       0,
 			Protocol: protocolVersion,
->>>>>>> e63669e1
 		})
 	}
 
@@ -278,469 +29,13 @@
 		protocol := protocol // capture loop variable for each context
 
 		Context(fmt.Sprintf("with protocol version %d", protocol), func() {
-			var client *redis.Client
+			var client *dicedb.Client
 
 			BeforeEach(func() {
 				client = setupRedisClient(protocol)
 				Expect(client.FlushAll(ctx).Err()).NotTo(HaveOccurred())
 			})
 
-<<<<<<< HEAD
-			info, err := client.CFInfo(ctx, "testcf1").Result()
-			Expect(err).NotTo(HaveOccurred())
-			Expect(info).To(BeAssignableToTypeOf(dicedb.CFInfo{}))
-			Expect(info.NumItemsInserted).To(BeEquivalentTo(int64(1)))
-		})
-
-		It("should CFCount", Label("cuckoo", "cfcount"), func() {
-			err := client.CFAdd(ctx, "testcf1", "item1").Err()
-			cnt, err := client.CFCount(ctx, "testcf1", "item1").Result()
-			Expect(err).NotTo(HaveOccurred())
-			Expect(cnt).To(BeEquivalentTo(int64(1)))
-
-			err = client.CFAdd(ctx, "testcf1", "item1").Err()
-			Expect(err).NotTo(HaveOccurred())
-
-			cnt, err = client.CFCount(ctx, "testcf1", "item1").Result()
-			Expect(err).NotTo(HaveOccurred())
-			Expect(cnt).To(BeEquivalentTo(int64(2)))
-		})
-
-		It("should CFDel and CFExists", Label("cuckoo", "cfdel", "cfexists"), func() {
-			err := client.CFAdd(ctx, "testcf1", "item1").Err()
-			Expect(err).NotTo(HaveOccurred())
-
-			exists, err := client.CFExists(ctx, "testcf1", "item1").Result()
-			Expect(err).NotTo(HaveOccurred())
-			Expect(exists).To(BeTrue())
-
-			del, err := client.CFDel(ctx, "testcf1", "item1").Result()
-			Expect(err).NotTo(HaveOccurred())
-			Expect(del).To(BeTrue())
-
-			exists, err = client.CFExists(ctx, "testcf1", "item1").Result()
-			Expect(err).NotTo(HaveOccurred())
-			Expect(exists).To(BeFalse())
-		})
-
-		It("should CFInfo and CFReserve", Label("cuckoo", "cfinfo", "cfreserve"), func() {
-			err := client.CFReserve(ctx, "testcf1", 1000).Err()
-			Expect(err).NotTo(HaveOccurred())
-			err = client.CFReserveExpansion(ctx, "testcfe1", 1000, 1).Err()
-			Expect(err).NotTo(HaveOccurred())
-			err = client.CFReserveBucketSize(ctx, "testcfbs1", 1000, 4).Err()
-			Expect(err).NotTo(HaveOccurred())
-			err = client.CFReserveMaxIterations(ctx, "testcfmi1", 1000, 10).Err()
-			Expect(err).NotTo(HaveOccurred())
-
-			result, err := client.CFInfo(ctx, "testcf1").Result()
-			Expect(err).NotTo(HaveOccurred())
-			Expect(result).To(BeAssignableToTypeOf(dicedb.CFInfo{}))
-		})
-
-		It("should CFScanDump and CFLoadChunk", Label("bloom", "cfscandump", "cfloadchunk"), func() {
-			err := client.CFReserve(ctx, "testcfsd1", 1000).Err()
-			Expect(err).NotTo(HaveOccurred())
-			for i := 0; i < 1000; i++ {
-				Item := fmt.Sprintf("item%d", i)
-				client.CFAdd(ctx, "testcfsd1", Item)
-			}
-			infBefore := client.CFInfo(ctx, "testcfsd1")
-			fd := []dicedb.ScanDump{}
-			sd, err := client.CFScanDump(ctx, "testcfsd1", 0).Result()
-			for {
-				if sd.Iter == 0 {
-					break
-				}
-				Expect(err).NotTo(HaveOccurred())
-				fd = append(fd, sd)
-				sd, err = client.CFScanDump(ctx, "testcfsd1", sd.Iter).Result()
-			}
-			client.Del(ctx, "testcfsd1")
-			for _, e := range fd {
-				client.CFLoadChunk(ctx, "testcfsd1", e.Iter, e.Data)
-			}
-			infAfter := client.CFInfo(ctx, "testcfsd1")
-			Expect(infBefore).To(BeEquivalentTo(infAfter))
-		})
-
-		It("should CFInfo and CFReserveWithArgs", Label("cuckoo", "cfinfo", "cfreserveargs"), func() {
-			args := &dicedb.CFReserveOptions{
-				Capacity:      2048,
-				BucketSize:    3,
-				MaxIterations: 15,
-				Expansion:     2,
-			}
-
-			err := client.CFReserveWithArgs(ctx, "testcf1", args).Err()
-			Expect(err).NotTo(HaveOccurred())
-
-			result, err := client.CFInfo(ctx, "testcf1").Result()
-			Expect(err).NotTo(HaveOccurred())
-			Expect(result).To(BeAssignableToTypeOf(dicedb.CFInfo{}))
-			Expect(result.BucketSize).To(BeEquivalentTo(int64(3)))
-			Expect(result.MaxIteration).To(BeEquivalentTo(int64(15)))
-			Expect(result.ExpansionRate).To(BeEquivalentTo(int64(2)))
-		})
-
-		It("should CFInsert", Label("cuckoo", "cfinsert"), func() {
-			args := &dicedb.CFInsertOptions{
-				Capacity: 3000,
-				NoCreate: true,
-			}
-
-			result, err := client.CFInsert(ctx, "testcf1", args, "item1", "item2", "item3").Result()
-			Expect(err).To(HaveOccurred())
-
-			args = &dicedb.CFInsertOptions{
-				Capacity: 3000,
-				NoCreate: false,
-			}
-
-			result, err = client.CFInsert(ctx, "testcf1", args, "item1", "item2", "item3").Result()
-			Expect(err).NotTo(HaveOccurred())
-			Expect(len(result)).To(BeEquivalentTo(3))
-		})
-
-		It("should CFInsertNX", Label("cuckoo", "cfinsertnx"), func() {
-			args := &dicedb.CFInsertOptions{
-				Capacity: 3000,
-				NoCreate: true,
-			}
-
-			result, err := client.CFInsertNX(ctx, "testcf1", args, "item1", "item2", "item2").Result()
-			Expect(err).To(HaveOccurred())
-
-			args = &dicedb.CFInsertOptions{
-				Capacity: 3000,
-				NoCreate: false,
-			}
-
-			result, err = client.CFInsertNX(ctx, "testcf2", args, "item1", "item2", "item2").Result()
-			Expect(err).NotTo(HaveOccurred())
-			Expect(len(result)).To(BeEquivalentTo(3))
-			Expect(result[0]).To(BeEquivalentTo(int64(1)))
-			Expect(result[1]).To(BeEquivalentTo(int64(1)))
-			Expect(result[2]).To(BeEquivalentTo(int64(0)))
-		})
-
-		It("should CFMexists", Label("cuckoo", "cfmexists"), func() {
-			err := client.CFInsert(ctx, "testcf1", nil, "item1", "item2", "item3").Err()
-			Expect(err).NotTo(HaveOccurred())
-
-			result, err := client.CFMExists(ctx, "testcf1", "item1", "item2", "item3", "item4").Result()
-			Expect(err).NotTo(HaveOccurred())
-			Expect(len(result)).To(BeEquivalentTo(4))
-			Expect(result[0]).To(BeTrue())
-			Expect(result[1]).To(BeTrue())
-			Expect(result[2]).To(BeTrue())
-			Expect(result[3]).To(BeFalse())
-		})
-	})
-
-	Describe("CMS", Label("cms"), func() {
-		It("should CMSIncrBy", Label("cms", "cmsincrby"), func() {
-			err := client.CMSInitByDim(ctx, "testcms1", 5, 10).Err()
-			Expect(err).NotTo(HaveOccurred())
-
-			result, err := client.CMSIncrBy(ctx, "testcms1", "item1", 1, "item2", 2, "item3", 3).Result()
-			Expect(err).NotTo(HaveOccurred())
-			Expect(len(result)).To(BeEquivalentTo(3))
-			Expect(result[0]).To(BeEquivalentTo(int64(1)))
-			Expect(result[1]).To(BeEquivalentTo(int64(2)))
-			Expect(result[2]).To(BeEquivalentTo(int64(3)))
-		})
-
-		It("should CMSInitByDim and CMSInfo", Label("cms", "cmsinitbydim", "cmsinfo"), func() {
-			err := client.CMSInitByDim(ctx, "testcms1", 5, 10).Err()
-			Expect(err).NotTo(HaveOccurred())
-
-			info, err := client.CMSInfo(ctx, "testcms1").Result()
-			Expect(err).NotTo(HaveOccurred())
-
-			Expect(info).To(BeAssignableToTypeOf(dicedb.CMSInfo{}))
-			Expect(info.Width).To(BeEquivalentTo(int64(5)))
-			Expect(info.Depth).To(BeEquivalentTo(int64(10)))
-		})
-
-		It("should CMSInitByProb", Label("cms", "cmsinitbyprob"), func() {
-			err := client.CMSInitByProb(ctx, "testcms1", 0.002, 0.01).Err()
-			Expect(err).NotTo(HaveOccurred())
-
-			info, err := client.CMSInfo(ctx, "testcms1").Result()
-			Expect(err).NotTo(HaveOccurred())
-			Expect(info).To(BeAssignableToTypeOf(dicedb.CMSInfo{}))
-		})
-
-		It("should CMSMerge, CMSMergeWithWeight and CMSQuery", Label("cms", "cmsmerge", "cmsquery", "NonRedisEnterprise"), func() {
-			err := client.CMSMerge(ctx, "destCms1", "testcms2", "testcms3").Err()
-			Expect(err).To(HaveOccurred())
-			Expect(err).To(MatchError("CMS: key does not exist"))
-
-			err = client.CMSInitByDim(ctx, "destCms1", 5, 10).Err()
-			Expect(err).NotTo(HaveOccurred())
-			err = client.CMSInitByDim(ctx, "destCms2", 5, 10).Err()
-			Expect(err).NotTo(HaveOccurred())
-			err = client.CMSInitByDim(ctx, "cms1", 2, 20).Err()
-			Expect(err).NotTo(HaveOccurred())
-			err = client.CMSInitByDim(ctx, "cms2", 3, 20).Err()
-			Expect(err).NotTo(HaveOccurred())
-
-			err = client.CMSMerge(ctx, "destCms1", "cms1", "cms2").Err()
-			Expect(err).To(MatchError("CMS: width/depth is not equal"))
-
-			client.Del(ctx, "cms1", "cms2")
-
-			err = client.CMSInitByDim(ctx, "cms1", 5, 10).Err()
-			Expect(err).NotTo(HaveOccurred())
-			err = client.CMSInitByDim(ctx, "cms2", 5, 10).Err()
-			Expect(err).NotTo(HaveOccurred())
-
-			client.CMSIncrBy(ctx, "cms1", "item1", 1, "item2", 2)
-			client.CMSIncrBy(ctx, "cms2", "item2", 2, "item3", 3)
-
-			err = client.CMSMerge(ctx, "destCms1", "cms1", "cms2").Err()
-			Expect(err).NotTo(HaveOccurred())
-
-			result, err := client.CMSQuery(ctx, "destCms1", "item1", "item2", "item3").Result()
-			Expect(err).NotTo(HaveOccurred())
-			Expect(len(result)).To(BeEquivalentTo(3))
-			Expect(result[0]).To(BeEquivalentTo(int64(1)))
-			Expect(result[1]).To(BeEquivalentTo(int64(4)))
-			Expect(result[2]).To(BeEquivalentTo(int64(3)))
-
-			sourceSketches := map[string]int64{
-				"cms1": 1,
-				"cms2": 2,
-			}
-			err = client.CMSMergeWithWeight(ctx, "destCms2", sourceSketches).Err()
-			Expect(err).NotTo(HaveOccurred())
-
-			result, err = client.CMSQuery(ctx, "destCms2", "item1", "item2", "item3").Result()
-			Expect(err).NotTo(HaveOccurred())
-			Expect(len(result)).To(BeEquivalentTo(3))
-			Expect(result[0]).To(BeEquivalentTo(int64(1)))
-			Expect(result[1]).To(BeEquivalentTo(int64(6)))
-			Expect(result[2]).To(BeEquivalentTo(int64(6)))
-		})
-	})
-
-	Describe("TopK", Label("topk"), func() {
-		It("should TopKReserve, TopKInfo, TopKAdd, TopKQuery, TopKCount, TopKIncrBy, TopKList, TopKListWithCount", Label("topk", "topkreserve", "topkinfo", "topkadd", "topkquery", "topkcount", "topkincrby", "topklist", "topklistwithcount"), func() {
-			err := client.TopKReserve(ctx, "topk1", 3).Err()
-			Expect(err).NotTo(HaveOccurred())
-
-			resultInfo, err := client.TopKInfo(ctx, "topk1").Result()
-			Expect(err).NotTo(HaveOccurred())
-			Expect(resultInfo.K).To(BeEquivalentTo(int64(3)))
-
-			resultAdd, err := client.TopKAdd(ctx, "topk1", "item1", "item2", 3, "item1").Result()
-			Expect(err).NotTo(HaveOccurred())
-			Expect(len(resultAdd)).To(BeEquivalentTo(int64(4)))
-
-			resultQuery, err := client.TopKQuery(ctx, "topk1", "item1", "item2", 4, 3).Result()
-			Expect(err).NotTo(HaveOccurred())
-			Expect(len(resultQuery)).To(BeEquivalentTo(4))
-			Expect(resultQuery[0]).To(BeTrue())
-			Expect(resultQuery[1]).To(BeTrue())
-			Expect(resultQuery[2]).To(BeFalse())
-			Expect(resultQuery[3]).To(BeTrue())
-
-			resultCount, err := client.TopKCount(ctx, "topk1", "item1", "item2", "item3").Result()
-			Expect(err).NotTo(HaveOccurred())
-			Expect(len(resultCount)).To(BeEquivalentTo(3))
-			Expect(resultCount[0]).To(BeEquivalentTo(int64(2)))
-			Expect(resultCount[1]).To(BeEquivalentTo(int64(1)))
-			Expect(resultCount[2]).To(BeEquivalentTo(int64(0)))
-
-			resultIncr, err := client.TopKIncrBy(ctx, "topk1", "item1", 5, "item2", 10).Result()
-			Expect(err).NotTo(HaveOccurred())
-			Expect(len(resultIncr)).To(BeEquivalentTo(2))
-
-			resultCount, err = client.TopKCount(ctx, "topk1", "item1", "item2", "item3").Result()
-			Expect(err).NotTo(HaveOccurred())
-			Expect(len(resultCount)).To(BeEquivalentTo(3))
-			Expect(resultCount[0]).To(BeEquivalentTo(int64(7)))
-			Expect(resultCount[1]).To(BeEquivalentTo(int64(11)))
-			Expect(resultCount[2]).To(BeEquivalentTo(int64(0)))
-
-			resultList, err := client.TopKList(ctx, "topk1").Result()
-			Expect(err).NotTo(HaveOccurred())
-			Expect(len(resultList)).To(BeEquivalentTo(3))
-			Expect(resultList).To(ContainElements("item2", "item1", "3"))
-
-			resultListWithCount, err := client.TopKListWithCount(ctx, "topk1").Result()
-			Expect(err).NotTo(HaveOccurred())
-			Expect(len(resultListWithCount)).To(BeEquivalentTo(3))
-			Expect(resultListWithCount["3"]).To(BeEquivalentTo(int64(1)))
-			Expect(resultListWithCount["item1"]).To(BeEquivalentTo(int64(7)))
-			Expect(resultListWithCount["item2"]).To(BeEquivalentTo(int64(11)))
-		})
-
-		It("should TopKReserveWithOptions", Label("topk", "topkreservewithoptions"), func() {
-			err := client.TopKReserveWithOptions(ctx, "topk1", 3, 1500, 8, 0.5).Err()
-			Expect(err).NotTo(HaveOccurred())
-
-			resultInfo, err := client.TopKInfo(ctx, "topk1").Result()
-			Expect(err).NotTo(HaveOccurred())
-			Expect(resultInfo.K).To(BeEquivalentTo(int64(3)))
-			Expect(resultInfo.Width).To(BeEquivalentTo(int64(1500)))
-			Expect(resultInfo.Depth).To(BeEquivalentTo(int64(8)))
-			Expect(resultInfo.Decay).To(BeEquivalentTo(0.5))
-		})
-	})
-
-	Describe("t-digest", Label("tdigest"), func() {
-		It("should TDigestAdd, TDigestCreate, TDigestInfo, TDigestByRank, TDigestByRevRank, TDigestCDF, TDigestMax, TDigestMin, TDigestQuantile, TDigestRank, TDigestRevRank, TDigestTrimmedMean, TDigestReset, ", Label("tdigest", "tdigestadd", "tdigestcreate", "tdigestinfo", "tdigestbyrank", "tdigestbyrevrank", "tdigestcdf", "tdigestmax", "tdigestmin", "tdigestquantile", "tdigestrank", "tdigestrevrank", "tdigesttrimmedmean", "tdigestreset"), func() {
-			err := client.TDigestCreate(ctx, "tdigest1").Err()
-			Expect(err).NotTo(HaveOccurred())
-
-			info, err := client.TDigestInfo(ctx, "tdigest1").Result()
-			Expect(err).NotTo(HaveOccurred())
-			Expect(info.Observations).To(BeEquivalentTo(int64(0)))
-
-			// Test with empty sketch
-			byRank, err := client.TDigestByRank(ctx, "tdigest1", 0, 1, 2, 3).Result()
-			Expect(err).NotTo(HaveOccurred())
-			Expect(len(byRank)).To(BeEquivalentTo(4))
-
-			byRevRank, err := client.TDigestByRevRank(ctx, "tdigest1", 0, 1, 2).Result()
-			Expect(err).NotTo(HaveOccurred())
-			Expect(len(byRevRank)).To(BeEquivalentTo(3))
-
-			cdf, err := client.TDigestCDF(ctx, "tdigest1", 15, 35, 70).Result()
-			Expect(err).NotTo(HaveOccurred())
-			Expect(len(cdf)).To(BeEquivalentTo(3))
-
-			max, err := client.TDigestMax(ctx, "tdigest1").Result()
-			Expect(err).NotTo(HaveOccurred())
-			Expect(math.IsNaN(max)).To(BeTrue())
-
-			min, err := client.TDigestMin(ctx, "tdigest1").Result()
-			Expect(err).NotTo(HaveOccurred())
-			Expect(math.IsNaN(min)).To(BeTrue())
-
-			quantile, err := client.TDigestQuantile(ctx, "tdigest1", 0.1, 0.2).Result()
-			Expect(err).NotTo(HaveOccurred())
-			Expect(len(quantile)).To(BeEquivalentTo(2))
-
-			rank, err := client.TDigestRank(ctx, "tdigest1", 10, 20).Result()
-			Expect(err).NotTo(HaveOccurred())
-			Expect(len(rank)).To(BeEquivalentTo(2))
-
-			revRank, err := client.TDigestRevRank(ctx, "tdigest1", 10, 20).Result()
-			Expect(err).NotTo(HaveOccurred())
-			Expect(len(revRank)).To(BeEquivalentTo(2))
-
-			trimmedMean, err := client.TDigestTrimmedMean(ctx, "tdigest1", 0.1, 0.6).Result()
-			Expect(err).NotTo(HaveOccurred())
-			Expect(math.IsNaN(trimmedMean)).To(BeTrue())
-
-			// Add elements
-			err = client.TDigestAdd(ctx, "tdigest1", 10, 20, 30, 40, 50, 60, 70, 80, 90, 100).Err()
-			Expect(err).NotTo(HaveOccurred())
-
-			info, err = client.TDigestInfo(ctx, "tdigest1").Result()
-			Expect(err).NotTo(HaveOccurred())
-			Expect(info.Observations).To(BeEquivalentTo(int64(10)))
-
-			byRank, err = client.TDigestByRank(ctx, "tdigest1", 0, 1, 2).Result()
-			Expect(err).NotTo(HaveOccurred())
-			Expect(len(byRank)).To(BeEquivalentTo(3))
-			Expect(byRank[0]).To(BeEquivalentTo(float64(10)))
-			Expect(byRank[1]).To(BeEquivalentTo(float64(20)))
-			Expect(byRank[2]).To(BeEquivalentTo(float64(30)))
-
-			byRevRank, err = client.TDigestByRevRank(ctx, "tdigest1", 0, 1, 2).Result()
-			Expect(err).NotTo(HaveOccurred())
-			Expect(len(byRevRank)).To(BeEquivalentTo(3))
-			Expect(byRevRank[0]).To(BeEquivalentTo(float64(100)))
-			Expect(byRevRank[1]).To(BeEquivalentTo(float64(90)))
-			Expect(byRevRank[2]).To(BeEquivalentTo(float64(80)))
-
-			cdf, err = client.TDigestCDF(ctx, "tdigest1", 15, 35, 70).Result()
-			Expect(err).NotTo(HaveOccurred())
-			Expect(len(cdf)).To(BeEquivalentTo(3))
-			Expect(cdf[0]).To(BeEquivalentTo(0.1))
-			Expect(cdf[1]).To(BeEquivalentTo(0.3))
-			Expect(cdf[2]).To(BeEquivalentTo(0.65))
-
-			max, err = client.TDigestMax(ctx, "tdigest1").Result()
-			Expect(err).NotTo(HaveOccurred())
-			Expect(max).To(BeEquivalentTo(float64(100)))
-
-			min, err = client.TDigestMin(ctx, "tdigest1").Result()
-			Expect(err).NotTo(HaveOccurred())
-			Expect(min).To(BeEquivalentTo(float64(10)))
-
-			quantile, err = client.TDigestQuantile(ctx, "tdigest1", 0.1, 0.2).Result()
-			Expect(err).NotTo(HaveOccurred())
-			Expect(len(quantile)).To(BeEquivalentTo(2))
-			Expect(quantile[0]).To(BeEquivalentTo(float64(20)))
-			Expect(quantile[1]).To(BeEquivalentTo(float64(30)))
-
-			rank, err = client.TDigestRank(ctx, "tdigest1", 10, 20).Result()
-			Expect(err).NotTo(HaveOccurred())
-			Expect(len(rank)).To(BeEquivalentTo(2))
-			Expect(rank[0]).To(BeEquivalentTo(int64(0)))
-			Expect(rank[1]).To(BeEquivalentTo(int64(1)))
-
-			revRank, err = client.TDigestRevRank(ctx, "tdigest1", 10, 20).Result()
-			Expect(err).NotTo(HaveOccurred())
-			Expect(len(revRank)).To(BeEquivalentTo(2))
-			Expect(revRank[0]).To(BeEquivalentTo(int64(9)))
-			Expect(revRank[1]).To(BeEquivalentTo(int64(8)))
-
-			trimmedMean, err = client.TDigestTrimmedMean(ctx, "tdigest1", 0.1, 0.6).Result()
-			Expect(err).NotTo(HaveOccurred())
-			Expect(trimmedMean).To(BeEquivalentTo(float64(40)))
-
-			reset, err := client.TDigestReset(ctx, "tdigest1").Result()
-			Expect(err).NotTo(HaveOccurred())
-			Expect(reset).To(BeEquivalentTo("OK"))
-		})
-
-		It("should TDigestCreateWithCompression", Label("tdigest", "tcreatewithcompression"), func() {
-			err := client.TDigestCreateWithCompression(ctx, "tdigest1", 2000).Err()
-			Expect(err).NotTo(HaveOccurred())
-
-			info, err := client.TDigestInfo(ctx, "tdigest1").Result()
-			Expect(err).NotTo(HaveOccurred())
-			Expect(info.Compression).To(BeEquivalentTo(int64(2000)))
-		})
-
-		It("should TDigestMerge", Label("tdigest", "tmerge", "NonRedisEnterprise"), func() {
-			err := client.TDigestCreate(ctx, "tdigest1").Err()
-			Expect(err).NotTo(HaveOccurred())
-			err = client.TDigestAdd(ctx, "tdigest1", 10, 20, 30, 40, 50, 60, 70, 80, 90, 100).Err()
-			Expect(err).NotTo(HaveOccurred())
-
-			err = client.TDigestCreate(ctx, "tdigest2").Err()
-			Expect(err).NotTo(HaveOccurred())
-			err = client.TDigestAdd(ctx, "tdigest2", 15, 25, 35, 45, 55, 65, 75, 85, 95, 105).Err()
-			Expect(err).NotTo(HaveOccurred())
-
-			err = client.TDigestCreate(ctx, "tdigest3").Err()
-			Expect(err).NotTo(HaveOccurred())
-			err = client.TDigestAdd(ctx, "tdigest3", 50, 60, 70, 80, 90, 100, 110, 120, 130, 140).Err()
-			Expect(err).NotTo(HaveOccurred())
-
-			options := &dicedb.TDigestMergeOptions{
-				Compression: 1000,
-				Override:    false,
-			}
-			err = client.TDigestMerge(ctx, "tdigest1", options, "tdigest2", "tdigest3").Err()
-			Expect(err).NotTo(HaveOccurred())
-
-			info, err := client.TDigestInfo(ctx, "tdigest1").Result()
-			Expect(err).NotTo(HaveOccurred())
-			Expect(info.Observations).To(BeEquivalentTo(int64(30)))
-			Expect(info.Compression).To(BeEquivalentTo(int64(1000)))
-
-			max, err := client.TDigestMax(ctx, "tdigest1").Result()
-			Expect(err).NotTo(HaveOccurred())
-			Expect(max).To(BeEquivalentTo(float64(140)))
-=======
 			AfterEach(func() {
 				if client != nil {
 					client.FlushDB(ctx)
@@ -833,7 +128,7 @@
 				})
 
 				It("should BFInsert", Label("bloom", "bfinsert"), func() {
-					options := &redis.BFInsertOptions{
+					options := &dicedb.BFInsertOptions{
 						Capacity:   2000,
 						Error:      0.001,
 						Expansion:  3,
@@ -845,7 +140,7 @@
 					Expect(err).To(HaveOccurred())
 					Expect(err).To(MatchError("ERR not found"))
 
-					options = &redis.BFInsertOptions{
+					options = &dicedb.BFInsertOptions{
 						Capacity:   2000,
 						Error:      0.001,
 						Expansion:  3,
@@ -933,7 +228,7 @@
 						client.BFAdd(ctx, "testbfsd1", i)
 					}
 					infBefore := client.BFInfoSize(ctx, "testbfsd1")
-					fd := []redis.ScanDump{}
+					fd := []dicedb.ScanDump{}
 					sd, err := client.BFScanDump(ctx, "testbfsd1", 0).Result()
 					for {
 						if sd.Iter == 0 {
@@ -952,7 +247,7 @@
 				})
 
 				It("should BFReserveWithArgs", Label("bloom", "bfreserveargs"), func() {
-					options := &redis.BFReserveOptions{
+					options := &dicedb.BFReserveOptions{
 						Capacity:   2000,
 						Error:      0.001,
 						Expansion:  3,
@@ -981,7 +276,7 @@
 
 					info, err := client.CFInfo(ctx, "testcf1").Result()
 					Expect(err).NotTo(HaveOccurred())
-					Expect(info).To(BeAssignableToTypeOf(redis.CFInfo{}))
+					Expect(info).To(BeAssignableToTypeOf(dicedb.CFInfo{}))
 					Expect(info.NumItemsInserted).To(BeEquivalentTo(int64(1)))
 				})
 
@@ -1000,7 +295,7 @@
 
 					info, err := client.CFInfo(ctx, "testcf1").Result()
 					Expect(err).NotTo(HaveOccurred())
-					Expect(info).To(BeAssignableToTypeOf(redis.CFInfo{}))
+					Expect(info).To(BeAssignableToTypeOf(dicedb.CFInfo{}))
 					Expect(info.NumItemsInserted).To(BeEquivalentTo(int64(1)))
 				})
 
@@ -1047,7 +342,7 @@
 
 					result, err := client.CFInfo(ctx, "testcf1").Result()
 					Expect(err).NotTo(HaveOccurred())
-					Expect(result).To(BeAssignableToTypeOf(redis.CFInfo{}))
+					Expect(result).To(BeAssignableToTypeOf(dicedb.CFInfo{}))
 				})
 
 				It("should CFScanDump and CFLoadChunk", Label("bloom", "cfscandump", "cfloadchunk"), func() {
@@ -1058,7 +353,7 @@
 						client.CFAdd(ctx, "testcfsd1", Item)
 					}
 					infBefore := client.CFInfo(ctx, "testcfsd1")
-					fd := []redis.ScanDump{}
+					fd := []dicedb.ScanDump{}
 					sd, err := client.CFScanDump(ctx, "testcfsd1", 0).Result()
 					for {
 						if sd.Iter == 0 {
@@ -1077,7 +372,7 @@
 				})
 
 				It("should CFInfo and CFReserveWithArgs", Label("cuckoo", "cfinfo", "cfreserveargs"), func() {
-					args := &redis.CFReserveOptions{
+					args := &dicedb.CFReserveOptions{
 						Capacity:      2048,
 						BucketSize:    3,
 						MaxIterations: 15,
@@ -1089,14 +384,14 @@
 
 					result, err := client.CFInfo(ctx, "testcf1").Result()
 					Expect(err).NotTo(HaveOccurred())
-					Expect(result).To(BeAssignableToTypeOf(redis.CFInfo{}))
+					Expect(result).To(BeAssignableToTypeOf(dicedb.CFInfo{}))
 					Expect(result.BucketSize).To(BeEquivalentTo(int64(3)))
 					Expect(result.MaxIteration).To(BeEquivalentTo(int64(15)))
 					Expect(result.ExpansionRate).To(BeEquivalentTo(int64(2)))
 				})
 
 				It("should CFInsert", Label("cuckoo", "cfinsert"), func() {
-					args := &redis.CFInsertOptions{
+					args := &dicedb.CFInsertOptions{
 						Capacity: 3000,
 						NoCreate: true,
 					}
@@ -1104,7 +399,7 @@
 					result, err := client.CFInsert(ctx, "testcf1", args, "item1", "item2", "item3").Result()
 					Expect(err).To(HaveOccurred())
 
-					args = &redis.CFInsertOptions{
+					args = &dicedb.CFInsertOptions{
 						Capacity: 3000,
 						NoCreate: false,
 					}
@@ -1115,7 +410,7 @@
 				})
 
 				It("should CFInsertNX", Label("cuckoo", "cfinsertnx"), func() {
-					args := &redis.CFInsertOptions{
+					args := &dicedb.CFInsertOptions{
 						Capacity: 3000,
 						NoCreate: true,
 					}
@@ -1123,7 +418,7 @@
 					_, err := client.CFInsertNX(ctx, "testcf1", args, "item1", "item2", "item2").Result()
 					Expect(err).To(HaveOccurred())
 
-					args = &redis.CFInsertOptions{
+					args = &dicedb.CFInsertOptions{
 						Capacity: 3000,
 						NoCreate: false,
 					}
@@ -1170,7 +465,7 @@
 					info, err := client.CMSInfo(ctx, "testcms1").Result()
 					Expect(err).NotTo(HaveOccurred())
 
-					Expect(info).To(BeAssignableToTypeOf(redis.CMSInfo{}))
+					Expect(info).To(BeAssignableToTypeOf(dicedb.CMSInfo{}))
 					Expect(info.Width).To(BeEquivalentTo(int64(5)))
 					Expect(info.Depth).To(BeEquivalentTo(int64(10)))
 				})
@@ -1181,7 +476,7 @@
 
 					info, err := client.CMSInfo(ctx, "testcms1").Result()
 					Expect(err).NotTo(HaveOccurred())
-					Expect(info).To(BeAssignableToTypeOf(redis.CMSInfo{}))
+					Expect(info).To(BeAssignableToTypeOf(dicedb.CMSInfo{}))
 				})
 
 				It("should CMSMerge, CMSMergeWithWeight and CMSQuery", Label("cms", "cmsmerge", "cmsquery", "NonRedisEnterprise"), func() {
@@ -1437,7 +732,7 @@
 					err = client.TDigestAdd(ctx, "tdigest3", 50, 60, 70, 80, 90, 100, 110, 120, 130, 140).Err()
 					Expect(err).NotTo(HaveOccurred())
 
-					options := &redis.TDigestMergeOptions{
+					options := &dicedb.TDigestMergeOptions{
 						Compression: 1000,
 						Override:    false,
 					}
@@ -1454,7 +749,6 @@
 					Expect(max).To(BeEquivalentTo(float64(140)))
 				})
 			})
->>>>>>> e63669e1
 		})
 	}
 })